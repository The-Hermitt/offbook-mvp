﻿<!doctype html>
<html lang="en">
<head>
  <meta charset="utf-8" />
  <title>OFFBOOK — Rehearsal MVP</title>
  <meta name="viewport" content="width=device-width,initial-scale=1,viewport-fit=cover" />
  <!-- PWA / iOS standalone niceties -->
  <link rel="manifest" href="/manifest.webmanifest">
  <meta name="apple-mobile-web-app-capable" content="yes">
  <meta name="apple-mobile-web-app-status-bar-style" content="black-translucent">
  <link rel="apple-touch-icon" href="/icons/icon-192.png">
    <style>
    /* Safe-area headroom (iOS Dynamic Island / status bars) */
    :root {
      --safe-top: env(safe-area-inset-top, 0px);
      --bg:#05070d;
      --panel:rgba(18,21,30,0.78);
      --panel-2:rgba(12,14,22,0.85);
      --text:#f2f4ff;
      --muted:#9aa3bc;
      --border:rgba(118,130,164,0.2);
      --focus:#9ab2ff;
      --accent:#8da2ff;
      --danger:#ef4444;
      --ok:#16a34a;
      --warn:#f4c542;
      --maxw:760px;
      --rail-w: clamp(160px, 22vw, 220px);
      --btn-h: 44px;
      --btn-fs: 14px;
      --btn-pad-v: 10px;
      --btn-pad-h: 12px;
  --preview-ar: 16/9;
  --tabsH: 86px;
  --railW: 200px;
    }
    /* Orientation utility classes */
    @media (orientation: portrait){ .landscape-only{ display:none !important; } }
    @media (orientation: landscape){ .portrait-only{ display:none !important; } }
    @media (max-width: 600px){
      :root{ --tabsH: 102px; }
    }
    *{ box-sizing:border-box }
    html,body{
      margin:0;
      padding:0;
      min-height:100%;
      background:
        radial-gradient(circle at 20% 18%, rgba(74,97,162,0.32), transparent 58%),
        radial-gradient(circle at 78% 4%, rgba(156,104,255,0.22), transparent 52%),
        radial-gradient(circle at 48% 120%, rgba(76,83,112,0.35), transparent 55%),
        #05060a;
      color:var(--text);
      font-family:"SF Pro Display","SF Pro Text",-apple-system,system-ui,"Segoe UI",Roboto,Arial,sans-serif;
      -webkit-font-smoothing:antialiased;
    }
    /* Give the whole app a small buffer at the very top */
    body{
      position:relative;
      padding-top:max(8px, var(--safe-top));
    }
    body::before{
      content:"";
      position:fixed;
      inset:0;
      pointer-events:none;
      background:linear-gradient(150deg, rgba(255,255,255,0.05), rgba(0,0,0,0.68) 65%);
      mix-blend-mode:screen;
      opacity:0.7;
      z-index:0;
    }
    /* If a header is still present anywhere, respect safe-area */
    header{
      padding:calc(28px + var(--safe-top)) 20px 18px;
      position:relative;
      z-index:1;
    }
    header .brand{
      max-width:var(--maxw);
      margin:0 auto;
      display:flex;
      align-items:center;
      gap:16px;
      position:relative;
    }
    .brand-copy{
      display:flex;
      flex-direction:column;
      gap:4px;
    }
    .brand-title{
      font-size:18px;
      font-weight:700;
      letter-spacing:.4px;
    }
    .brand-subtitle{
      position:absolute;
      right:0;
      top:2px;
      font-size:13px;
      color:var(--muted);
      letter-spacing:2.4px;
      text-transform:uppercase;
      white-space:nowrap;
    }
    main{
      /* existing padding stays; add safe-top on top */
      padding:calc(8px + var(--safe-top)) 20px 120px;
      max-width:var(--maxw);
      margin:0 auto;
      position:relative;
      z-index:1;
    }
    main::before{
      content:"";
      position:absolute;
      inset:0;
      border-radius:36px;
      background:linear-gradient(140deg, rgba(255,255,255,0.05), rgba(12,14,21,0.82));
      box-shadow:0 50px 120px rgba(3,5,12,0.6);
      z-index:-1;
      pointer-events:none;
    }
  /* First card breathing room (covers all tabs) */
  main > *:first-child{ margin-top:max(8px, calc(var(--safe-top) / 2)); }
    .card{
      background:var(--panel);
      border:1px solid var(--border);
      border-radius:24px;
      padding:20px;
      box-shadow:0 25px 60px rgba(3,6,15,0.45);
      backdrop-filter:blur(24px);
      -webkit-backdrop-filter:blur(24px);
    }
    h3,h4{
      margin:4px 0 14px;
      font-size:20px;
      font-weight:700;
      letter-spacing:.3px;
    }
    .hint{
      color:var(--muted);
      font-size:13px;
      line-height:1.5;
      letter-spacing:.2px;
    }
    label{
      display:block;
      font-size:12px;
      color:var(--muted);
      margin:10px 0 6px;
      letter-spacing:.4px;
      text-transform:uppercase;
    }
    input[type="text"],textarea,select{
      width:100%;
      border:1px solid rgba(147,160,195,0.28);
      background:rgba(9,11,20,0.75);
      color:var(--text);
      border-radius:16px;
      padding:12px 14px;
      font-size:15px;
      transition:border-color .2s ease, box-shadow .2s ease, background .2s ease;
    }
    input[type="text"]:focus,textarea:focus,select:focus{
      outline:none;
      border-color:var(--focus);
      box-shadow:0 0 0 4px rgba(130,158,255,0.18);
      background:rgba(12,14,24,0.92);
    }
    textarea{ min-height:130px; line-height:1.4; resize:vertical }
    select{ appearance:none }
    .btn{
      display:inline-flex;
      align-items:center;
      justify-content:center;
      background:linear-gradient(135deg, rgba(147,167,255,0.96), rgba(218,223,255,0.96));
      color:#05070d;
      border:none;
      padding:12px 18px;
      border-radius:16px;
      font-weight:700;
      font-size:15px;
      min-height:46px;
      cursor:pointer;
      letter-spacing:.3px;
      box-shadow:0 18px 36px rgba(85,115,255,0.35);
      transition:transform .2s ease, box-shadow .2s ease;
    }
    .btn:hover{ transform:translateY(-1px); box-shadow:0 20px 40px rgba(85,115,255,0.4) }
    .btn:active{ transform:translateY(0); box-shadow:0 12px 26px rgba(85,115,255,0.28) }
    .btn.secondary{
      background:rgba(15,19,30,0.6);
      color:var(--text);
      border:1px solid rgba(150,164,200,0.3);
      box-shadow:none;
    }
    .btn.secondary:hover{ border-color:rgba(154,178,255,0.5) }
    .btn.ghost{
      background:rgba(10,12,20,0.45);
      color:var(--muted);
      border:1px dashed rgba(150,164,200,0.3);
      box-shadow:none;
    }
    .btn.sm{ padding:8px 12px; font-size:12px; border-radius:12px; min-height:34px }
    .row{ display:flex; gap:10px } .row>*{ flex:1 }
    .spacer6{ height:6px } .spacer8{ height:8px } .spacer12{ height:12px } .spacer16{ height:16px }
    .tabbar{
      position:fixed;
      bottom:0;
      left:0;
      right:0;
      background:rgba(10,12,20,0.88);
      border-top:1px solid rgba(120,132,168,0.2);
      padding:8px 12px 16px;
      z-index:40;
      backdrop-filter:blur(22px);
      -webkit-backdrop-filter:blur(22px);
      box-shadow:0 -12px 24px rgba(0,0,0,0.4);
    }
    .tabbar-inner{
      max-width:var(--maxw);
      margin:0 auto;
      display:grid;
      grid-template-columns:repeat(6,1fr);
      gap:8px;
    }
    .tabbar button{
      appearance:none;
      border:none;
      background:transparent;
      color:var(--muted);
      padding:12px 4px;
      font-size:12px;
      font-weight:600;
      letter-spacing:.3px;
      border-radius:14px;
      transition:color .2s ease, background .2s ease;
    }
    .tabbar button.active{
      color:var(--text);
      background:linear-gradient(135deg, rgba(147,167,255,0.18), rgba(229,233,255,0.05));
    }
    .screen{ display:none; pointer-events:auto } .screen.active{ display:block }
    .inner-tabs{ display:flex; gap:10px }
    .inner-tabs button{
      flex:1;
      border:1px solid rgba(147,160,195,0.3);
      background:rgba(9,12,20,0.6);
      color:var(--text);
      padding:11px;
      border-radius:14px;
      font-weight:700;
      letter-spacing:.3px;
      transition:border-color .2s ease, background .2s ease;
    }
    .inner-tabs button.active{
      background:rgba(17,21,34,0.85);
      border-color:var(--focus);
      box-shadow:0 10px 24px rgba(85,115,255,0.25);
    }
    pre.status{
      white-space:pre-wrap;
      word-break:break-word;
      background:rgba(7,9,16,0.75);
      border:1px dashed rgba(147,160,195,0.35);
      border-radius:16px;
      padding:10px 12px;
      color:#b5c0d8;
      min-height:24px;
    }
    .pill{
      display:inline-block;
      padding:6px 12px;
      border-radius:999px;
      border:1px solid rgba(147,160,195,0.32);
      background:rgba(12,15,24,0.75);
      font-size:12px;
      margin-right:6px;
      letter-spacing:.3px;
    }
    .small{ font-size:12px; color:var(--muted); letter-spacing:.2px }
    
    /* Rehearse render status — keep visible and readable */
    #rehearseRenderStatus{
      display:block;
      margin-top:6px;
      padding:8px 10px;
      background:rgba(9,12,20,0.65);
      border:1px dashed rgba(147,160,195,0.35);
      border-radius:12px;
      line-height:1.35;
      min-height:22px;              /* keeps the bar from collapsing */
    }
    #rehearseRenderStatus .dots{ margin-left:6px }
    /* Rehearse */
    .line{
      padding:12px 14px;
      border-radius:18px;
      border:1px solid rgba(120,134,170,0.25);
      margin-bottom:10px;
      background:rgba(9,12,20,0.68);
      position:relative;
      box-shadow:0 16px 36px rgba(3,6,15,0.35);
    }
    .line.me{ border-color:rgba(144,167,255,0.55); background:rgba(17,20,32,0.9); box-shadow:0 22px 40px rgba(90,118,255,0.35) }
    .line .who{ font-weight:700; margin-bottom:6px; letter-spacing:.25px }
    .line .text{ line-height:1.5; color:var(--text) }
    .controls{ display:flex; gap:10px; align-items:center; flex-wrap:wrap }
    .playing{ outline:2px solid var(--focus); outline-offset:2px }
    .badge{
      font-size:11px;
      padding:5px 10px;
      border-radius:999px;
      border:1px solid rgba(147,160,195,0.32);
      background:rgba(10,12,20,0.7);
      color:#b5c0d8;
      letter-spacing:.2px;
    }
    .badge.ok{ color:#4ade80 }
    .badge.warn{ color:#f4c542 }
    .badge.err{ color:#ff7b7b }
    .editbar{ position:absolute; top:10px; right:10px; display:flex; gap:8px }
    .chip{
      font-size:11px;
      padding:5px 10px;
      border-radius:999px;
      border:1px solid rgba(147,160,195,0.32);
      background:rgba(12,15,24,0.7);
      color:#b5c0d8;
      cursor:pointer;
      user-select:none;
      letter-spacing:.2px;
    }
    .chip.danger{ border-color:#e96; color:#ff7b7b }
    .text[contenteditable="true"]{ outline:1px dashed var(--focus); border-radius:10px; padding:6px; background:rgba(7,10,18,0.6) }
    .inline-slot{ display:none; align-items:center; justify-content:center; margin:12px 0 14px }
    .inline-slot .ghostline{ width:100%; border:1px dashed rgba(147,160,195,0.3); border-radius:16px; padding:12px }
    .inline-form{ width:100%; background:rgba(9,12,20,0.72); border:1px solid rgba(147,160,195,0.3); border-radius:18px; padding:14px; margin-top:10px }

    /* Sticky toolbar */
    .toolbar{
      position:sticky;
      top:0;               /* stays pinned, but no overlap */
      z-index:30;
      margin:0 -20px 16px; /* remove negative top margin that hid status */
      padding:16px env(safe-area-inset-right) 16px env(safe-area-inset-left);
      background:linear-gradient(180deg, rgba(10,12,20,0.92) 0%, rgba(9,11,18,0.88) 100%);
      border-bottom:1px solid rgba(118,130,164,0.2);
      border-top-left-radius:24px;
      border-top-right-radius:24px;
      backdrop-filter:blur(18px);
      -webkit-backdrop-filter:blur(18px);
      box-shadow:0 25px 60px rgba(3,6,15,0.45);
    }
    .toolbar .controls{ justify-content:space-between }
    .toolbar .left, .toolbar .right{ display:flex; gap:10px; align-items:center; flex-wrap:wrap }
    .btn.icon{ min-width:auto; padding:12px }
    .btn.icon::before{ content:"⟲"; font-weight:900; font-size:20px; line-height:1; display:block; }

    /* Record */
    .countdown{
      position:fixed;
      inset:0;
      display:none;
      align-items:center;
      justify-content:center;
      background:rgba(5,7,12,0.78);
      backdrop-filter:blur(10px);
      z-index:1000;
    }
    .countdown.show{ display:flex }
    .count-num{
      font-size:68px;
      font-weight:800;
      background:linear-gradient(135deg, rgba(20,22,32,0.95), rgba(7,8,14,0.95));
      color:#fff;
      padding:26px 42px;
      border-radius:22px;
      border:1px solid rgba(147,160,195,0.3);
      box-shadow:0 28px 70px rgba(0,0,0,0.55);
    }
    .gallery-item{
      border:1px solid rgba(147,160,195,0.28);
      border-radius:18px;
      padding:12px;
      margin-bottom:10px;
      background:rgba(9,12,20,0.7);
      box-shadow:0 18px 40px rgba(3,6,15,0.35);
    }

<<<<<<< HEAD
    /* === Record: narrow rail alongside preview === */
    .record-grid{
      display:grid;
      grid-template-columns: minmax(0,1fr) var(--rail-w);
      grid-template-rows: 1fr;
      grid-template-areas:"preview rail";
      gap:14px;
      align-items:stretch;
      padding:calc(16px + env(safe-area-inset-top,0px)) calc(16px + env(safe-area-inset-right,0px)) calc(24px + env(safe-area-inset-bottom,0px)) calc(16px + env(safe-area-inset-left,0px));
    }

    .preview-wrap{
      grid-area:preview;
      width:100%;
      background:rgba(9,12,20,0.45);
      border:1px solid var(--border);
      border-radius:18px;
      padding:8px;
=======
    /* === Record: 16x9 + right rail (uniform pills / responsive with grid areas) === */
    .record-grid{
      display:grid;
      grid-template-columns: minmax(0,1.2fr) 300px; /* more space to the preview */
      grid-template-rows: auto auto;
      grid-template-areas:
        "preview rail"
        "status  rail";
      gap:14px;
      align-items:start;
    }

    .preview-wrap{ grid-area: preview; width:100%;
      background:rgba(9,12,20,0.6);
      border:1px solid var(--border);
      border-radius:22px;
      padding:12px;
>>>>>>> aa48bd21
      box-shadow:0 25px 55px rgba(3,6,15,0.45);
      position:relative;
    }

<<<<<<< HEAD
    #preview{
=======
    .vid16x9{
>>>>>>> aa48bd21
      width:100%;
      object-fit:cover;
      border-radius:16px;
      border:1px solid rgba(118,130,164,0.25);
      background:#000;
      display:block;
      aspect-ratio:var(--preview-ar, 16/9);
      transition:aspect-ratio .25s ease;
    }

<<<<<<< HEAD
    .control-rail{
      grid-area:rail;
      display:grid;
      gap:12px;
      align-content:start;
      justify-items:stretch;
      grid-auto-rows:minmax(var(--btn-h), auto);
      grid-auto-flow:row;
=======
    .control-rail{ grid-area: rail; display:grid; grid-template-columns: 1fr; gap:12px }
    .control-rail .btn{ width:100%; min-height:48px; border-radius:18px } /* uniform pills */

    /* REC visual states */
    .btn.rec{
      background:radial-gradient(120px 120px at 50% 30%, rgba(255,88,88,0.4), rgba(255,0,0,0.15)), linear-gradient(135deg, #ff6666, #ff2d2d);
      color:#fff; box-shadow:0 18px 36px rgba(255,80,80,0.35);
>>>>>>> aa48bd21
    }

    .control-rail .btn{
      width:100%;
      min-height:var(--btn-h);
      font-size:var(--btn-fs);
      padding:var(--btn-pad-v) var(--btn-pad-h);
      border-radius:18px;
      box-shadow:0 12px 24px rgba(0,0,0,0.28);
    }

    /* Button-as-progress */
    .btn-render.progressing{
      position:relative;
      color:#fff;
    }
    .btn-render.progressing::after{
      content:"";
      position:absolute;
      inset:0;
      background:linear-gradient(90deg, rgba(255,255,255,0.15), rgba(255,255,255,0.35));
      transform:translateX(-100%);
      animation:renderSweep 1.2s linear infinite;
      border-radius:inherit;
    }
<<<<<<< HEAD
    @keyframes renderSweep{ to{ transform:translateX(100%); } }

    body.record-active{
      height:100vh;
      overflow:hidden;
    }
    body.record-active main{
      height:100%;
      overflow:hidden;
    }
    body.record-active #screen-record .record-grid{
      height:100%;
      overflow:hidden;
    }
=======

    #statusRec{
      grid-area: status;
      min-height:22px;
      padding:10px 12px;
      white-space:pre;                 /* no weird line breaks */
      overflow:auto;
    }

    /* Flip camera translucent overlay */
    .flipcam{
      position:absolute;
      right:16px; bottom:16px;
      width:44px; height:44px;
      border-radius:999px;
      border:1px solid rgba(147,160,195,0.35);
      background:rgba(12,15,24,0.55);
      color:#cfd7ff;
      font-weight:700;
      box-shadow:0 10px 24px rgba(3,6,15,0.35);
      backdrop-filter:blur(8px);
      cursor:pointer;
    }
    .flipcam:active{ transform:scale(0.98) }

    /* --- Portrait (stack): Render+REC full width, then 2x2 control rows --- */
>>>>>>> aa48bd21
    @media (max-width: 860px){
      .record-grid{
        grid-template-columns: 1fr;
        grid-template-rows: auto auto;
        grid-template-areas:
          "preview"
          "rail";
        gap:12px;
      }
      .control-rail{
<<<<<<< HEAD
        grid-template-columns: repeat(2,1fr);
        grid-auto-rows: var(--btn-h);
        align-items:start;
      }
      #btnRender, #btnRec{ grid-column: 1 / -1; }
      #btnHeadphones{ grid-column: 1 / -1; }
    }

    /* Portrait Record: cap preview so controls always fit without scrolling */
    body.record-active.is-portrait #screen-record .record-grid{
      grid-template-areas:
        "preview"
        "rail";
      gap:8px;
      height:calc(100dvh - env(safe-area-inset-bottom,0px));
    }
    body.record-active.is-portrait #screen-record #preview{
      width:100%;
      height:100%;
      aspect-ratio:9/16;
      object-fit:cover;
    }

    /* ===== Record (portrait): remove stacked headroom and hug status bar ===== */
    @media (orientation: portrait){
      .record-card{ overflow:hidden; }
      /* kill the global main top padding + first-child margin while recording */
      body.record-active main{
        padding-top:calc(env(safe-area-inset-top,0px) + 2px) !important;
        padding-bottom:calc(env(safe-area-inset-bottom,0px) + var(--tabsH) + 8px) !important;
      }
      body.record-active main > *:first-child{ margin-top:0 !important; }

      /* shrink the record card’s own top padding (was adding more headroom) */
      body.record-active #screen-record .card.record-grid{
        padding-top:calc(env(safe-area-inset-top,0px) + 2px) !important;
        gap:8px;
      }

      /* trim interior padding above the preview so the video can move up */
      body.record-active #screen-record .preview-wrap{
        padding-top:4px !important;
        /* tabs height + two control rows ≈ 150px total */
        max-height:calc(100dvh - var(--tabsH) - 150px) !important;
        margin-top:0 !important;
      }

      /* ensure preview area expands to fill remaining height exactly */
      body.record-active #screen-record .record-grid{
        height:calc(100dvh - env(safe-area-inset-bottom,0px) - var(--tabsH)) !important;
        grid-template-rows:1fr auto !important;
      }
      /* compact buttons remain */
      body.record-active.is-portrait{ --btn-h:40px; --btn-fs:13px; }
      #screen-record .control-rail{
        display:grid;
        grid-template-columns:1fr 1fr;
        grid-template-areas:
          "camera headphones"
          "rec     rec";
        grid-auto-rows:var(--btn-h);
        gap:10px;
        padding-bottom:0;
        margin-top:-6px;
      }
      .record-card .controls-stack{ gap:8px; }
      body.record-active #screen-record .pos-camera{ grid-area:camera; }
      body.record-active #screen-record .pos-headphones{ grid-area:headphones; }
      body.record-active #screen-record .pos-rec{
        grid-area:rec;
        width:100%;
      }
      body.record-active #screen-record #btnRec{ grid-column:1 / -1; }
      body.record-active #screen-record #btnRender,
      body.record-active #screen-record #btnHeadphones{
        grid-column:auto !important;
      }
    }

    /* —— Force REC full-width in portrait ———————————————————————— */
    @media (orientation: portrait){
      body.record-active #screen-record .control-rail{
        display:grid !important;
        grid-template-columns:1fr 1fr !important;
        grid-auto-rows:var(--btn-h);
        gap:10px;
      }
      /* camera | headphones on row 1, REC across row 2 */
      body.record-active #screen-record #btnRec{
        grid-column:1 / -1 !important;
        width:100% !important;
      }
    }

  #screen-record{ max-height:100dvh; overflow:hidden; }

    @media (orientation: landscape) and (max-width: 1024px){
      body.record-active main{
        max-width:none;
        margin:0;
        padding:calc(12px + env(safe-area-inset-top,0px)) calc(12px + env(safe-area-inset-right,0px)) calc(96px + env(safe-area-inset-bottom,0px)) calc(12px + env(safe-area-inset-left,0px));
      }
      body.record-active main::before{ display:none; }
      body.record-active #screen-record .record-grid{
        grid-template-columns:minmax(0, calc(100% - var(--railW) - 12px)) var(--railW);
        grid-template-areas:"preview rail";
        grid-template-rows:1fr;
=======
        display:grid;
        grid-template-columns: 1fr 1fr;
>>>>>>> aa48bd21
        gap:12px;
        align-items:start;
      }
<<<<<<< HEAD
      body.record-active #screen-record .preview-wrap{
        padding:8px;
        border-radius:18px;
      }
      body.record-active #screen-record #preview{
        border-radius:14px;
      }
      body.record-active #screen-record .control-rail{
        position:sticky;
        top:calc(env(safe-area-inset-top,0px) + 8px);
        align-self:start;
        gap:8px;
      }
      body.record-active #screen-record .control-rail .btn{
        font-size:11px;
        min-height:30px;
        padding:6px 8px;
        border-radius:10px;
        line-height:1.1;
      }
      body.record-active .tabbar{
        padding:6px 8px calc(env(safe-area-inset-bottom,0px) + 8px);
      }
=======
      /* Row 1: Render + REC full width */
      #btnRender{ grid-column: 1 / -1; }
      #btnRec{ grid-column: 1 / -1; }

      /* Row 2: Camera | Count-in */
      #btnCamera{ grid-column: 1 / 2; }
      #btnCountIn{ grid-column: 2 / 3; }

      /* Row 3: Headphones full width; Status full width under it */
      #btnHeadphones{ grid-column: 1 / -1; }
      #statusRec{ grid-column: 1 / -1; }

      /* Prevent odd narrow wrapping on status in portrait */
      #statusRec{ white-space: normal; min-height: 44px; }
    }

    /* --- Landscape: single rail column with identical widths --- */
    @media (min-width: 861px){
      .control-rail{ grid-template-columns: 1fr; }
      /* ensure status stays under preview column */
      #statusRec{ grid-column: 1 / 2; }
>>>>>>> aa48bd21
    }

    @media (orientation: landscape) and (max-width: 1024px){
      body.record-active #screen-record .record-grid{
        grid-template-areas:"preview rail";
        grid-template-rows:1fr;
        align-items:stretch;
      }
      body.record-active #screen-record .control-rail{
        height:100%;
        align-content:space-between;
        gap:8px;
      }
    }

    /* Landscape Record: fill the viewport, minimize gutters */
    @media (orientation: landscape) and (max-width: 1024px){
      body.record-active #screen-record .card.record-grid{
        padding:8px;
        border-radius:16px;
      }
      body.record-active #screen-record .record-grid{
        grid-template-areas:"preview rail";
        grid-template-rows:1fr;
        gap:8px;
        height:calc(100vh - calc(env(safe-area-inset-bottom,0px) + 64px));
      }
      body.record-active #screen-record .preview-wrap{
        padding:6px;
        border-radius:14px;
        height:100%;
      }
      body.record-active #screen-record #preview{
        height:100%;
        width:100%;
        aspect-ratio:auto;
        object-fit:cover;
      }
      body.record-active #screen-record .control-rail{
        height:100%;
        align-content:space-between;
        gap:8px;
      }
    }

    @media (orientation: landscape){
      body.record-active main{
        /* lift content slightly to free space near the tabbar */
        padding-bottom:calc(env(safe-area-inset-bottom,0px) + 92px);
        padding-top:calc(env(safe-area-inset-top,0px) + 2px);
      }
      #screen-record .record-grid{ gap:10px; }
      body.record-active #screen-record .record-grid{
        align-items:stretch;
      }
      body.record-active #screen-record .control-rail{
        display:flex;
        flex-direction:column;
        justify-content:space-between;
        gap:10px;
        padding-block:0;
        padding-top:0;
        padding-bottom:0;
        height:100%;
        margin:0;
        align-self:stretch;
        position:sticky;
        /* tuck the rail a bit higher */
        top:calc(env(safe-area-inset-top,0px) + 4px);
      }
      body.record-active #screen-record .control-rail .btn{
        margin:0;
      }
    }

    /* REC visual states */
    .btn.rec{
      background:radial-gradient(120px 120px at 50% 30%, rgba(255,88,88,0.4), rgba(255,0,0,0.15)), linear-gradient(135deg, #ff6666, #ff2d2d);
      color:#fff; box-shadow:0 18px 36px rgba(255,80,80,0.35);
    }
    .btn.rec.recording{
      background:linear-gradient(135deg, #191b28, #121522);
      color:#ff6969; border:1px solid rgba(255,120,120,0.4);
    }

    /* Flip camera translucent overlay */
    .flipcam{
      position:absolute;
      right:12px;
      bottom:12px;
      z-index:5;
      transform:translateZ(0);
      width:var(--btn-h);
      height:var(--btn-h);
      border-radius:999px;
      border:1px solid rgba(147,160,195,0.35);
      background:rgba(12,15,24,0.55);
      color:#cfd7ff;
      font-weight:700;
      box-shadow:0 10px 24px rgba(3,6,15,0.35);
      backdrop-filter:blur(8px);
      cursor:pointer;
    }
    .flipcam:active{ transform:scale(0.98) }

    /* Keep flip camera button pinned inside the preview bottom-right */
    #screen-record .preview-wrap{ position:relative; }
    #btnFlipCam{ position:absolute; right:12px; bottom:12px; z-index:5; }

    
    /* Gallery */
  .take-card{ position:relative; border:1px solid rgba(147,160,195,0.28); border-radius:18px; padding:12px; margin-bottom:12px; background:rgba(9,12,20,0.7); }
  .take-thumb{ width:100%; border-radius:14px; display:block; background:#000; object-fit:cover; }
    .take-row{ display:flex; align-items:center; justify-content:space-between; gap:10px; margin-top:8px; }
    .take-meta{ font-size:12px; color:var(--muted); }
    .take-note{ width:100%; margin-top:8px; font-size:13px; border-radius:12px; padding:10px 12px; background:rgba(10,12,20,0.5); border:1px solid rgba(147,160,195,0.3); color:var(--text); }
    .chip-filter{ display:inline-block; padding:6px 10px; border-radius:999px; border:1px solid rgba(147,160,195,0.32); background:rgba(12,15,24,0.7); margin-right:6px; cursor:pointer; }
    .chip-filter.active{ border-color:var(--focus); }

    /* L→R dots for loading */
    .dots { display:inline-flex; gap:6px; align-items:center; vertical-align:middle }
    .dot { width:6px; height:6px; border-radius:50%; background:#7aa0ff; opacity:.25; }
    .dot.on { opacity:1 }

    /* Error banner */
    .errbar{
      position:sticky;
      top:0;
      z-index:50;
      display:none;
      padding:10px 16px;
      background:rgba(43,15,18,0.85);
      color:#ffb3b3;
      border-bottom:1px solid rgba(122,42,42,0.5);
      font-size:12px;
      letter-spacing:.3px;
      backdrop-filter:blur(14px);
      -webkit-backdrop-filter:blur(14px);
    }
    .errbar.show{ display:block }

    /* === Record (portrait) — tuck all frames to the very top =============== */
    @media (orientation: portrait){

      /* 1) Remove the global top padding while recording (main will handle safe area) */
      body.record-active{
        padding-top:0 !important;
      }

      /* 2) Hide the rounded glass/backdrop behind the content in record-portrait
            so we don't see a "second frame" above the preview */
      body.record-active main::before{
        display:none !important;
      }

      /* 3) Make main hug the status bar (keep safe-area) and reserve bottom for tabs */
      body.record-active main{
        padding-top:calc(env(safe-area-inset-top, 0px) + 0px) !important;
        padding-bottom:calc(env(safe-area-inset-bottom, 0px) + var(--tabsH)) !important;
      }

      /* 4) Remove any top spacing from the record card and grid */
      body.record-active #screen-record .card.record-grid{
        margin-top:0 !important;
        padding-top:0 !important;
      }
      body.record-active #screen-record .record-grid{
        height:calc(100dvh - var(--tabsH)) !important;
        grid-template-rows:1fr auto !important; /* preview grows, controls stick */
      }

      /* 5) Preview wrapper: no top padding/margin; let the video sit flush */
      body.record-active #screen-record .preview-wrap{
        margin-top:0 !important;
        padding-top:0 !important;
        /* cap so controls never get pushed off-screen */
        max-height:calc(100dvh - var(--tabsH) - (var(--btn-h) * 2 + 10px) - env(safe-area-inset-bottom,0px)) !important;
      }

      /* 6) Video keeps portrait aspect and fills the wrapper */
      body.record-active #screen-record #preview{
        width:100%;
        height:100%;
        aspect-ratio:9 / 16;
        object-fit:cover;
      }

      /* 7) Control rail: two rows (camera|headphones, then full-width REC) */
      body.record-active #screen-record .control-rail{
        display:grid !important;
        grid-template-columns:1fr 1fr !important;
        grid-template-areas:
          "camera headphones"
          "rec     rec";
        grid-auto-rows:var(--btn-h);
        gap:10px;
        padding-bottom:0;
        margin-top:0;
      }
      body.record-active #screen-record .pos-camera{ grid-area:camera; }
      body.record-active #screen-record .pos-headphones{ grid-area:headphones; }
      body.record-active #screen-record .pos-rec{ grid-area:rec; width:100%; }
      body.record-active #screen-record #btnRec{
        grid-column:1 / -1 !important;
        width:100% !important;
      }
    }
  </style>
</head>
<body>
  <div id="errbar" class="errbar" role="alert"></div>
  <main>
    <!-- IMPORT -->
    <section id="screen-import" class="screen active">
      <div class="card">
        <h3>Import</h3>
        <p class="hint">Two ways to import. <b>Paste Script Text</b> is most reliable; <b>Upload PDF</b> extracts text with an OCR fallback for scanned PDFs.</p>
        <div class="inner-tabs" role="tablist">
          <button id="tab-text" class="active" role="tab" aria-controls="panel-text" aria-selected="true">Paste Script Text</button>
          <button id="tab-pdf" role="tab" aria-controls="panel-pdf" aria-selected="false">Upload PDF</button>
        </div>
        <div class="spacer12"></div>

        <!-- TEXT PANEL -->
        <div id="panel-text" role="tabpanel" aria-labelledby="tab-text">
          <label>Title</label>
          <input id="titleText" type="text" placeholder="My Sides" />
          <label>Paste script here</label>
          <textarea id="scriptText" placeholder="JANE: Hi.
GABE: Hey.
JANE: Ready?"></textarea>
          <div class="spacer8"></div>
          <div class="row">
            <button id="btnTextUpload" class="btn">Continue → Assign</button>
            <button id="btnTextClear" class="btn secondary">Clear</button>
          </div>
          <div class="spacer12"></div>
          <label>Status</label>
          <pre id="status" class="status"></pre>
        </div>

        <!-- PDF PANEL -->
        <div id="panel-pdf" role="tabpanel" aria-labelledby="tab-pdf" hidden>
          <label>Title</label>
          <input id="titlePdf" type="text" placeholder="My PDF Sides" />
          <label>PDF File</label>
          <input id="pdfFile" type="file" accept="application/pdf" />
          <div class="spacer8"></div>
          <div class="row">
            <button id="btnPdfUpload" class="btn">Upload & Continue</button>
            <button id="btnPdfOcr" class="btn ghost" title="Use OCR if your PDF is scanned images" disabled>Try OCR (slow)</button>
          </div>
          <div class="spacer12"></div>
          <label>Status</label>
          <pre id="statusPdf" class="status"></pre>
          <div class="small">Tip: OCR processes the first 3 pages for speed.</div>
        </div>
      </div>
    </section>

    <!-- ASSIGN -->
    <section id="screen-assign" class="screen">
      <div class="card">
        <h3>Assign</h3>
        <div><span class="pill" id="pillScript">script: —</span> <span class="pill" id="pillScenes">scenes: 0</span></div>
        <div class="spacer8"></div>
        <label>I am…</label>
        <select id="selectRole"></select>
        <div class="spacer8"></div>
        <div id="voicePickers"></div>
        <div class="spacer8"></div>
        <button id="btnSaveAssign" class="btn">Save Voices</button>
      </div>
    </section>

    <!-- REHEARSE -->
    <section id="screen-rehearse" class="screen">
      <div class="card">
        <h3>Rehearse</h3>

        <div class="hint" id="rehearseBanner"><b>Review and edit your script first</b> before rendering for rehearsal. When ready, press “Render for rehearsal (OpenAI)” to pre-load partner voices for perfect timing.</div>
        <div class="spacer8"></div>

        <div class="row">
          <button id="btnToggleEditMode" class="btn secondary" aria-pressed="false">Edit Script</button>
          <span class="badge">Edit mode: <span id="editModeState">Off</span></span>
        </div>
        <div class="spacer8"></div>

        <div class="row">
          <button id="btnRehearseRender" class="btn">Render for rehearsal (OpenAI)</button>
          <button id="btnRehearseClear" class="btn secondary" title="Discard pre-rendered clips">Clear Render</button>
        </div>
        <div class="spacer6"></div>
        <div class="row">
          <label>Render quality</label>
          <select id="selTtsModel">
            <option value="tts-1" selected>Fast</option>
            <option value="tts-1-hd">Natural (HD)</option>
          </select>
        </div>
        <div class="spacer6"></div>
        <div class="small" id="rehearseRenderStatus"></div>

        <div class="spacer12"></div>

        <div class="toolbar" aria-label="Playback controls">
          <div class="controls">
            <div class="left">
              <button id="btnPlay" class="btn">Play</button>
              <button id="btnPrev" class="btn secondary">Prev</button>
              <button id="btnNext" class="btn secondary">Next</button>
              <button id="btnTop" class="btn secondary icon" title="From the top"></button>
              <select id="selPace" title="Partner pacing">
                <option value="0" selected>No gap</option>
                <option value="80">+80 ms</option>
                <option value="160">+160 ms</option>
                <option value="300">+300 ms</option>
              </select>
            </div>
            <div class="right">
              <button id="btnMic" class="btn secondary" aria-pressed="false">Mic: Off</button>
              <span id="micBadge" class="badge warn">off</span>
            </div>
          </div>
        </div>

        <div id="lines"></div>
      </div>
    </section>

    <!-- RECORD -->
    <section id="screen-record" class="screen">
      <div class="card record-grid record-card">
        <!-- Preview -->
        <div class="preview-wrap">
          <video id="preview" autoplay muted playsinline></video>
          <audio id="readerAudio" preload="auto" playsinline></audio>
          <button id="btnFlipCam" class="flipcam" aria-label="Flip camera" title="Flip camera">⟳</button>
        </div>

<<<<<<< HEAD
        <!-- Controls -->
        <div class="control-rail controls-stack">
          <button id="btnRender" class="btn btn-render rail landscape-only pos-render">Render</button>
          <button id="btnRec" class="btn rec pos-rec">REC</button>
          <button id="btnCamera" class="btn secondary rail pos-camera" aria-pressed="false">Camera: Off</button>
          <button id="btnCountIn" class="btn secondary rail landscape-only pos-countin" aria-pressed="true">Count-in: On</button>
          <button id="btnHeadphones" class="btn secondary rail pos-headphones" aria-pressed="true">Headphones: On</button>
        </div>
=======
          <!-- overlay flip button -->
          <button id="btnFlipCam" class="flipcam" aria-label="Flip camera" title="Flip camera">⟳</button>
        </div>

        <!-- Right: compact control rail -->
        <div class="control-rail">
          <button id="btnRender" class="btn rail">Render</button>
          <button id="btnRec" class="btn rec">REC</button>
          <button id="btnCamera" class="btn secondary rail" aria-pressed="false">Camera: Off</button>
          <button id="btnCountIn" class="btn secondary rail" aria-pressed="true">Count-in: On</button>
          <button id="btnHeadphones" class="btn secondary rail" aria-pressed="true">Headphones: On</button>
        </div>

        <!-- Status under preview in landscape; spans full width in portrait -->
        <pre id="statusRec" class="status"></pre>
>>>>>>> aa48bd21
      </div>
    </section>

    <!-- GALLERY -->
    <section id="screen-gallery" class="screen">
      <div class="card">
        <h3>Gallery</h3>
        <div id="takes"></div>
        <div class="hint">Takes are saved on this device for 14 days (max 10). Use “Download” to save/share.</div>
      </div>
    </section>

    <!-- INFO -->
    <section id="screen-info" class="screen">
      <div class="card">
        <h3>Info & How to Use</h3>
        <p class="hint">Quick start guide. Headphones recommended for clean timing.</p>

        <ol style="margin:0; padding-left:18px; line-height:1.55">
          <li><b>Import</b>
            <div class="small">
              • <b>Paste Script Text</b> (most reliable) — give it a title and press <i>Continue → Assign</i>.<br>
              • <b>Upload PDF</b> — text PDFs auto-extract; scanned PDFs show <i>Try OCR</i> for the first 3 pages.
            </div>
          </li>
          <div class="spacer8"></div>
          <li><b>Assign</b>
            <div class="small">
              • Choose <b>I am…</b> (your role).<br>
              • Pick partner <b>voices</b>. Save.
            </div>
          </li>
          <div class="spacer8"></div>
          <li><b>Rehearse</b>
            <div class="small">
              • Toggle <b>Edit Script</b> to tweak or delete lines; add with the inline “+ Add here”.<br>
              • Press <b>Render for rehearsal (OpenAI)</b> to pre-load partner clips. Choose Fast/HD.<br>
              • Use <b>Play / Prev / Next</b>. Turn <b>Mic: On</b> to enable listen/respond.<br>
              • <b>Interruption rule:</b> if your line ends with an em dash “—”, the partner comes in fast.<br>
              • Pacing select adjusts small gaps after partner lines.
            </div>
          </li>
          <div class="spacer8"></div>
          <li><b>Record</b>
            <div class="small">
              • <b>Render</b> reuses cached rehearsal clips when available (best timing).<br>
              • Toggle <b>Camera / Count-in / Headphones</b>. Tap <b>REC</b> to start/stop.
            </div>
          </li>
          <div class="spacer8"></div>
          <li><b>Gallery</b>
            <div class="small">
              • Plays inline. <b>Download</b> or <b>Share</b>. Auto-prunes after 14 days (max 10).<br>
              • Filter by aspect (16:9 / 9:16). Add a note per take.
            </div>
          </li>
        </ol>

        <div class="spacer12"></div>
        <div class="small">
          <b>Tips:</b> Use wired/Bluetooth headphones to avoid echo/ducking. If TTS shows a 429 quota message, top up credits and press Render again. “Clear Render” removes cached clips.
        </div>
      </div>
    </section>
  </main>

  <!-- Bottom bar -->
  <nav class="tabbar" role="tablist" aria-label="App sections">
    <div class="tabbar-inner">
      <button data-tab="import" class="active" role="tab" aria-selected="true">Import</button>
      <button data-tab="assign" role="tab" aria-selected="false">Assign</button>
      <button data-tab="rehearse" role="tab" aria-selected="false">Rehearse</button>
      <button data-tab="record" role="tab" aria-selected="false">Record</button>
      <button data-tab="gallery" role="tab" aria-selected="false">Gallery</button>
      <button data-tab="info" role="tab" aria-selected="false">Info</button>
    </div>
  </nav>

  <!-- Vendor -->
  <script src="https://cdnjs.cloudflare.com/ajax/libs/pdf.js/4.6.82/pdf.min.mjs" type="module"></script>
  <script src="https://cdn.jsdelivr.net/npm/tesseract.js@5/dist/tesseract.min.js"></script>

  <!-- App -->
  <script type="module">
    import { expectedMinMsFor, AFTER_ADV_COOLDOWN_MS, isSpeaking, endsWithDashy, readyForAdvance } from "./js/speech-timing.js";
    const boot = () => {
      const qs = new URLSearchParams(location.search);
      const secret = qs.get("secret") || "1976";
      const JSON_HDRS = { "Content-Type":"application/json", ...(secret?{"X-Shared-Secret":secret}:{}) };
    const $ = (s,r=document)=>r.querySelector(s);
    const $$ = (s,r=document)=>Array.from(r.querySelectorAll(s));
    // --- TDZ fix: declare R early so Safari doesn't throw before it's assigned ---
    let R = null;
      // --- Belt & suspenders guard (safe checks for the Record state object) ---
      const hasR = () => !!(typeof R !== "undefined" && R && typeof R === "object");
      // Tight mode when recording
      const tightMode = () => (typeof R !== "undefined" && R && R.recording === true);
      const isIOS = /iPad|iPhone|iPod/.test(navigator.userAgent) || (navigator.platform==='MacIntel' && navigator.maxTouchPoints>1);

      const mqlPortrait = window.matchMedia('(orientation: portrait)');
      const isPortrait = () => mqlPortrait.matches;
      const applyOrientationClasses = (event)=>{
        const portrait = event ? event.matches : isPortrait();
        document.body.classList.toggle('is-portrait', portrait);
        document.body.classList.toggle('is-landscape', !portrait);
        updateRecordLayout();
      };
      applyOrientationClasses();
      if(typeof mqlPortrait.addEventListener === 'function'){
        mqlPortrait.addEventListener('change', applyOrientationClasses);
      } else if(typeof mqlPortrait.addListener === 'function') {
        mqlPortrait.addListener(applyOrientationClasses);
      }

      const errbar=$("#errbar");
      function showErr(msg){ errbar.textContent=msg; errbar.classList.add("show"); }

      // --- Screen Wake Lock to prevent auto-sleep during rehearse/record ---
      let wakeLock = null;
      async function acquireWakeLock(){
        try{
          if("wakeLock" in navigator && document.visibilityState === "visible"){
            wakeLock = await navigator.wakeLock.request("screen");
            wakeLock?.addEventListener?.("release", ()=>{ wakeLock=null; });
          }
        }catch{ /* ignore */ }
      }
      function releaseWakeLock(){ try{ wakeLock?.release(); }catch{} wakeLock=null; }
      document.addEventListener("visibilitychange", ()=>{
        const onActiveTab = document.querySelector(".tabbar button.active")?.dataset.tab;
        if(document.visibilityState === "visible" && (onActiveTab==="rehearse" || onActiveTab==="record")){
          acquireWakeLock();
        }else{
          releaseWakeLock();
        }
      });

      function showScreen(name){
<<<<<<< HEAD
  $$(".countdown").forEach(x=>x.classList.remove("show"));
  stopAllAudioHard();
        try{
          if(name==="rehearse" || name==="record") acquireWakeLock();
          else releaseWakeLock();
        }catch{}
=======
        $$(".countdown").forEach(x=>x.classList.remove("show"));
        stopAllAudioHard();
>>>>>>> aa48bd21
        if(name!=="record"){
          try{ if(R?.recording){ stopRecording(); } }catch{}
          try{ cleanupStream(); }catch{}
        }
<<<<<<< HEAD
        document.body.classList.toggle("record-active", name==="record");
=======
>>>>>>> aa48bd21
        $$(".screen").forEach(s=>s.classList.remove("active"));
        $("#screen-"+name).classList.add("active");
        $$(".tabbar button").forEach(b=>b.classList.remove("active"));
        const btn=document.querySelector(`.tabbar button[data-tab="${name}"]`);
        if(btn) btn.classList.add("active");
        if(name==="rehearse"){
          try{ primeReaderFromCacheIfAvailable(); }catch{}
        }else if(name==="record"){
<<<<<<< HEAD
          try{ updateRecordLayout(); }catch{}
=======
>>>>>>> aa48bd21
          try{ primeReaderFromCacheIfAvailable(); }catch{}
          try{ requestMicPermissionOnce(); }catch{}
          try{ startPreviewIfNeeded(); }catch{}
          try{ setRailStates(); }catch{}
<<<<<<< HEAD
        }else if(name==="gallery"){
          renderGallery().catch(()=>{});
=======
>>>>>>> aa48bd21
        }
      }
      $$(".tabbar button").forEach(b=>b.addEventListener("click",()=>showScreen(b.dataset.tab)));

      // inner tabs
      const tabText=$("#tab-text"), tabPdf=$("#tab-pdf"), panelText=$("#panel-text"), panelPdf=$("#panel-pdf");
      tabText?.addEventListener("click",()=>{ tabText.classList.add("active"); tabPdf.classList.remove("active"); panelText.hidden=false; panelPdf.hidden=true; });
      tabPdf?.addEventListener("click",()=>{ tabPdf.classList.add("active"); tabText.classList.remove("active"); panelPdf.hidden=false; panelText.hidden=true; });

      // state
      const S={ script_id:"", scenes:[], role:"", voice_map:{}, editMode:false, supportedVoices:["alloy"] };

      // helpers
      const setStatus = msg => $("#status").textContent = msg || "";
      const setStatusPdf = msg => $("#statusPdf").textContent = msg || "";

      // --- Global audio stop (kills any lingering playback/SR) ---
      function resetReaderActiveSources(){
        try{
          if(R && R.readerActiveSources instanceof Set){
            R.readerActiveSources.forEach(src=>{ try{ if(src && typeof src.stop === "function") src.stop(0); }catch{} });
            R.readerActiveSources.clear();
          }
          if(R && !(R.readerActiveSources instanceof Set)) R.readerActiveSources = new Set();
        }catch{}
      }

      function stopAllAudioHard() {
        try { window.speechSynthesis?.cancel(); } catch {}
        try { E?.rehearseAudio?.pause(); E.rehearseAudio.currentTime = 0; } catch {}
        try { R?.audio?.pause(); R.audio.currentTime = 0; } catch {}
        resetReaderActiveSources();
        try { sr?.stop(); } catch {}
        try { clearMy?.(); } catch {}
        try { playing = false; } catch {}
      }

      // Persist cached reader clips across tabs (and reloads)
      const ReaderCache = {
        get() {
          try {
            const raw = sessionStorage.getItem("rr_map_v1");
            if (!raw) return new Map();
            const arr = JSON.parse(raw);
            return new Map(arr);
          } catch { return new Map(); }
        },
        set(map) {
          try {
            const arr = Array.from(map.entries());
            sessionStorage.setItem("rr_map_v1", JSON.stringify(arr));
          } catch {}
        }
      };

      async function safeJson(r){ const t=await r.text(); try{return JSON.parse(t)}catch{return {raw:t}} }

      async function loadSupportedVoices(){
        try{
          const r = await fetch("/debug/voices_probe", { headers: JSON_HDRS });
          const j = await safeJson(r);
          if(r.ok && Array.isArray(j.voices) && j.voices.length){ S.supportedVoices=j.voices; }
        }catch(e){ /* keep default */ }
      }

      async function loadScenes(){
        try{
          const r=await fetch("/debug/scenes?script_id="+encodeURIComponent(S.script_id),{headers:JSON_HDRS});
          const j=await safeJson(r); if(!r.ok) return;
          S.scenes=j.scenes||[];
          await loadSupportedVoices();
          hydrateAssign(); hydrateRehearse(); applyEditModeUI();
        }catch(e){ showErr("Init warning: couldn’t load scenes. You can still re-import."); }
      }

      function sanitizeScriptText(raw){
        const lines = String(raw||"").split(/\r?\n/);
        const drop=[/sides\s+by\s+breakdown\s+services/i,/actors\s+access/i,/do\s+not\s+share/i,/copyright/i,/^page\s+\d+(\s*of\s*\d+)?$/i,/^https?:\/\/\S+/i,/^\s*(INT\.|EXT\.|SCENE)\b/i,/^[A-Z0-9 .,'&/()-]{6,}\s*$/];
        const kept=[]; for(const ln of lines){ const t=ln.trim(); if(!t){ kept.push(""); continue; } if(drop.some(rx=>rx.test(t))) continue; if(/^\(.*\)$/.test(t)) continue; kept.push(ln); } return kept.join("\n");
      }

      // Import: text
      $("#btnTextUpload")?.addEventListener("click", async ()=>{
        const title=$("#titleText").value||"Sides";
        const text=sanitizeScriptText($("#scriptText").value||"");
        setStatus("Uploading text…");
        try{
          const r=await fetch("/debug/upload_script_text",{method:"POST",headers:JSON_HDRS,body:JSON.stringify({title,text})});
          const j=await safeJson(r);
          if(!r.ok){ setStatus("Error "+r.status+": "+JSON.stringify(j)); return; }
          setStatus(`OK scenes=${j.scene_count} speakers=${(j.speakers||[]).join(", ")}`);
          S.script_id=j.script_id; await loadScenes(); showScreen("assign");
        }catch(e){ setStatus("Network error: "+e); }
      });
      $("#btnTextClear")?.addEventListener("click",()=>{ $("#titleText").value=""; $("#scriptText").value=""; setStatus(""); });

      // Import: PDF
      $("#btnPdfUpload")?.addEventListener("click", async ()=>{
        const title=$("#titlePdf").value||"PDF Sides";
        const pdfInput=$("#pdfFile");
        const f=pdfInput?.files?.[0];
        if(!f){ setStatusPdf("No file selected"); return; }
        const fd=new FormData();
        fd.append("title",title);
        fd.append("pdf",f,f.name); // enforce field name
        const hdrs={}; if(secret) hdrs["X-Shared-Secret"]=secret;
        const url=secret?`/debug/upload_script_upload?secret=${encodeURIComponent(secret)}`:"/debug/upload_script_upload";
        setStatusPdf("Uploading PDF…");
        try{
          const r=await fetch(url,{method:"POST",headers:hdrs,body:fd});
          const j=await safeJson(r);
          if(!r.ok){ setStatusPdf("Error "+r.status+": "+JSON.stringify(j)); return; }
          const sp=(j.speakers||[]).join(", "); const note=j.note?(" note="+j.note):"";
          setStatusPdf(`OK scenes=${j.scene_count} speakers=${sp||"(none)"} textLen=${j.textLen||0}${note}`);
          if(j.note==="image-only"||j.note==="parse-error"){ $("#btnPdfOcr").disabled=false; $("#btnPdfOcr").focus(); return; }
          S.script_id=j.script_id; await loadScenes(); showScreen("assign");
        }catch(e){ setStatusPdf("Network error: "+e); }
      });

      // Assign
      function uniqueRoles(){ const names=new Set(); for(const sc of (S.scenes||[])) for(const ln of (sc.lines||[])) names.add(ln.speaker); return Array.from(names).filter(n=>n&&n!=="SYSTEM"&&n!=="NARRATOR"); }
      function hydrateAssign(){
        $("#pillScript").textContent="script: "+(S.script_id||"—");
        $("#pillScenes").textContent="scenes: "+(S.scenes?.length||0);
        const roles=uniqueRoles(); const sel=$("#selectRole");
        sel.innerHTML=roles.map(r=>`<option value="${r}">${r}</option>`).join("");
        if(!S.role&&roles.length) S.role=roles[0];
        sel.value=S.role||"";
        sel.onchange=()=>{ S.role=sel.value; buildVoicePickers(); hydrateRehearse(); applyEditModeUI(); };
        buildVoicePickers();
      }
      function buildVoicePickers(){
        const box=$("#voicePickers"); box.innerHTML="";
        const partners=uniqueRoles().filter(n=>n!==S.role);
        partners.forEach(name=>{
          const wrap=document.createElement("div");
          wrap.className="card"; wrap.style.marginTop="8px";
          wrap.innerHTML=`<div style="display:flex;align-items:center;justify-content:space-between;gap:10px">
            <strong>${name}</strong>
            <select data-name="${name}">
              ${S.supportedVoices.map(v=>`<option value="${v}" ${((S.voice_map[name]||S.supportedVoices[0])===v)?"selected":""}>${v}</option>`).join("")}
            </select>
          </div>`;
          box.appendChild(wrap);
        });
        box.querySelectorAll("select").forEach(el=>el.addEventListener("change",(e)=>{
          const sel = e.target; S.voice_map[sel.getAttribute("data-name")] = sel.value;
        }));
      }
      $("#btnSaveAssign")?.addEventListener("click", async ()=>{
        if(!S.script_id) return;
        const roles=uniqueRoles().filter(r=>r!==S.role);
        for(const r of roles) if(!S.voice_map[r]) S.voice_map[r]=S.supportedVoices[0] || "alloy";
        try{ await fetch("/debug/set_voice",{method:"POST",headers:JSON_HDRS,body:JSON.stringify({script_id:S.script_id,voice_map:S.voice_map})}); }catch{}
        showScreen("rehearse");
      });

      /* ------- rehearse listening/respond flow (UNCHANGED) ------- */
      const E={
        linesWrap:$("#lines"), btnPlay:$("#btnPlay"), btnPrev:$("#btnPrev"), btnNext:$("#btnNext"), btnTop:$("#btnTop"),
        selPace:"#selPace", btnMic:$("#btnMic"), micBadge:$("#micBadge"),
        btnToggleEditMode:$("#btnToggleEditMode"), editModeState:$("#editModeState"),
        inlineForm:null, currentSlotPlace:null,
        rehearseAudio:(()=>{ const a=document.createElement("audio"); a.preload="auto"; a.setAttribute("playsinline",""); a.style.display="none"; document.body.appendChild(a); return a; })()
      };
      let idx=0, playing=false;

      const isParenOnly=t=>/^\(.*\)$/.test((t||"").trim());
      const isBoilerplate=t=>{ const s=(t||"").trim().toLowerCase(); if(!s) return true; if(/^[-–—]+$/.test(s)) return true; if(/^\d{1,4}$/.test(s)) return true; if(/^page\s*\d+(\s*of\s*\d+)?$/i.test(s)) return true; if((/^cont'?d\.?$/i.test(s)||/^continued$/i.test(s))&&s.length<=10) return true; if(/^https?:\/\/\S+/i.test(s)) return true; return (s.includes("sides by breakdown services")||s.includes("actors access")||s.includes("do not share")||s.includes("copyright")) && s.length<=80; };

      function buildFiltered(scene){ const out=[]; for(let i=0;i<(scene?.lines?.length||0);i++){ const ln=scene.lines[i]; if(!ln) continue; if(ln.speaker==="NARRATOR") continue; if(isParenOnly(ln.text)) continue; if(isBoilerplate(ln.text)) continue; out.push({orig:i,speaker:ln.speaker,text:ln.text}); } return out; }
      function getScene(){ return S.scenes[0]; }
      function myName(){ return S.role||uniqueRoles()[0]||""; }

      function inlineSlot(place){ return `<div class="inline-slot" data-place="${place}"><div class="ghostline"><button class="btn ghost sm" data-add-button>+ Add here</button></div></div>`; }

      function hydrateRehearse(){
        const scene=getScene(); const list=buildFiltered(scene);
        if(!list.length){ $("#lines").innerHTML="<p class='hint'>Import a script first.</p>"; return; }
        let html=inlineSlot(0);
        list.forEach((ln,i)=>{ const me=ln.speaker===myName(); html+=`<div class="line ${me?"me":""}" data-i="${i}" data-orig="${ln.orig}"><div class="editbar" style="display:${S.editMode?'flex':'none'}"><span class="chip" data-act="edit" data-i="${i}">Edit</span><span class="chip danger" data-act="del" data-i="${i}">Delete</span></div><div class="who">${ln.speaker}</div><div class="text" data-i="${i}" contenteditable="false">${ln.text}</div></div>`; html+=inlineSlot(ln.orig+1); });
        $("#lines").innerHTML=html; idx=Math.max(0,Math.min(idx,list.length-1)); wireEditTools(); wireSlots(); highlightCurrent(); applyEditModeUI();
      }
      function wireEditTools(){ $$(".chip",$("#lines")).forEach(ch=>ch.onclick=(ev)=>{ ev.stopPropagation(); const act=ch.getAttribute("data-act"); const iF=+ch.getAttribute("data-i"); const sc=getScene(); if(!sc) return; const node=document.querySelector(`.line[data-i="${iF}"]`); const orig=+node.getAttribute("data-orig"); if(Number.isNaN(orig)) return; if(act==="edit"){ if(!S.editMode) return; const t=document.querySelector(`.text[data-i="${iF}"]`); const editing=t.getAttribute("contenteditable")==="true"; if(editing){ t.setAttribute("contenteditable","false"); sc.lines[orig].text=t.innerText.trim(); hydrateRehearse(); } else { t.setAttribute("contenteditable","true"); t.focus(); const r=document.createRange(); r.selectNodeContents(t); r.collapse(false); const s=window.getSelection(); s.removeAllRanges(); s.addRange(r); } } else if(act==="del"){ if(!S.editMode) return; sc.lines.splice(orig,1); hydrateRehearse(); } }); }
      function wireSlots(){ $$('[data-add-button]',$("#lines")).forEach(btn=>btn.onclick=(ev)=>{ if(!S.editMode) return; ev.stopPropagation(); const slot=btn.closest('.inline-slot'); openInlineForm(slot, Number(slot.getAttribute("data-place"))); }); }
      function highlightCurrent(){ $$(".line",$("#lines")).forEach(el=>el.classList.remove("playing")); const cur=document.querySelector(`.line[data-i="${idx}"]`); if(cur){ cur.classList.add("playing"); cur.scrollIntoView({block:"center",behavior:(!S.editMode?"smooth":"auto")}); } }

      // simple native TTS (watchdog)
      function synthSpeak(text){
        if(!window.speechSynthesis) return Promise.resolve();
        window.speechSynthesis.cancel();
        const u=new SpeechSynthesisUtterance(text);
        const v=(window.speechSynthesis.getVoices()||[]).find(v=>/en(-|_)?/.test(v.lang));
        if(v) u.voice=v;
        u.rate=1.0; u.pitch=1.0;
        const p=new Promise(res=>{ u.onend=()=>res(); u.onerror=()=>res(); });
        window.speechSynthesis.speak(u);
        const maxMs = Math.min(9000, Math.max(1200, text.trim().length*70));
        return Promise.race([p, new Promise(res=>setTimeout(res,maxMs))]);
      }

      /* Speech Rec (unchanged timings) */
      const SR=window.SpeechRecognition||window.webkitSpeechRecognition;
      const sr=SR?new SR():null;
      let srToggleOn=false, srPermGranted=false, srActive=false;
  let myLineStartMs=0, firstEnergyAt=0, advanceLock=false;
  let lastAdvanceAt=0;
      let latestTranscript="", silenceTimer=null, lastResultAt=0;

      // energy monitor
      let micStream=null, audioCtx=null, analyser=null, energy=0, speaking=false, lastEnergyAt=0;
  const ENERGY_SILENCE_THRESH=0.020;

      function rms(buf){ let sum=0; for(let i=0;i<buf.length;i++){ const v=buf[i]/128-1; sum+=v*v; } return Math.sqrt(sum/buf.length); }
      function startMicMonitor(){
        if(micStream) return;
        navigator.mediaDevices.getUserMedia({audio:true}).then(stream=>{
          micStream=stream;
          audioCtx=new (window.AudioContext||window.webkitAudioContext)();
          const src=audioCtx.createMediaStreamSource(stream);
          analyser=audioCtx.createAnalyser(); analyser.fftSize=2048;
          src.connect(analyser);
          const data=new Uint8Array(analyser.fftSize);
          const energyWindow=[];
          const tick=()=>{
            if(!analyser) return;
            analyser.getByteTimeDomainData(data);
            const v=rms(data);
            energy = energy*0.85 + v*0.15;
            const now=performance.now();
            energyWindow.push(energy);
            if(energyWindow.length>12) energyWindow.shift();
            const talking = isSpeaking(energyWindow);
            if(talking){ if(!speaking){ firstEnergyAt=now; } speaking=true; lastEnergyAt=now; }
            else if(energy<ENERGY_SILENCE_THRESH){ if(now-(lastEnergyAt||now)>140){ speaking=false; } }
            requestAnimationFrame(tick);
          };
          tick();
        }).catch(()=>{ /* ignore */ });
      }
      function stopMicMonitor(){ try{ micStream?.getTracks().forEach(t=>t.stop()); }catch{}; micStream=null; try{ audioCtx?.close(); }catch{}; audioCtx=null; analyser=null; energy=0; speaking=false; }

      function minElapsedFor(text){
        const base = expectedMinMsFor(text || "");
        // Slightly tighter so we can advance as soon as you finish
        return tightMode()
          ? Math.max(160, Math.round(base * 0.62))
          : Math.round(base * 0.98);
      }
      function silenceDebounceFor(text){
        const base = expectedMinMsFor(text || "");
        // Aim for ~0.45–0.55s typical "after last energy" window
        const scaled = tightMode()
          ? Math.round(base * 0.48)
          : Math.round(base * 0.58);
        return Math.min(Math.max(140, scaled), 900);
      }


      function filtered(){ return buildFiltered(getScene()); }
      function current(){ return filtered()[idx]; }
      function onMyLine(){ const ln=current(); return !!ln && ln.speaker===myName(); }
      function sceneHasDashyUserLine(){
        const list = filtered();
        const me = myName();
        if(!list.length || !me) return false;
        return list.some(ln => ln && ln.speaker === me && endsWithDashy(ln.text || ""));
      }
      function maybeSetMyLineStart(){ if(onMyLine() && !myLineStartMs) myLineStartMs=performance.now(); }
      function clearMy(){ myLineStartMs=0; firstEnergyAt=0; advanceLock=false; latestTranscript=""; lastResultAt=0; if(silenceTimer){ clearTimeout(silenceTimer); silenceTimer=null; } }

      function updateMicBadge(){
        const srAvailable = !!sr;
        let label, cls;
        if(!srAvailable){ label = srToggleOn ? "energy only" : "off"; cls = srToggleOn ? "ok" : "warn"; }
        else{ label = !srToggleOn ? "off" : (srActive ? "listening…" : (srPermGranted ? "ready" : "needs permission"));
              cls = !srToggleOn ? "warn" : (srActive ? "ok" : (srPermGranted ? "warn" : "err")); }
        $("#micBadge").textContent = label;
        $("#micBadge").className = "badge " + cls;
        $("#btnMic").textContent = srToggleOn ? "Mic: On" : "Mic: Off";
        $("#btnMic").setAttribute("aria-pressed", srToggleOn ? "true" : "false");
      }

      async function requestMicPermissionOnce(){ if(srPermGranted) return true; try{ const s=await navigator.mediaDevices.getUserMedia({audio:true}); s.getTracks().forEach(t=>t.stop()); srPermGranted=true; return true; }catch{ srPermGranted=false; return false; } finally{ updateMicBadge(); } }

      function advanceFromMyLine(){
        const now=performance.now();
        // DO NOT TUNE in Record; Rehearse is the source of truth.
        const cooldown = tightMode() ? Math.max(80, Math.round(AFTER_ADV_COOLDOWN_MS * 0.35)) : AFTER_ADV_COOLDOWN_MS;
        if(advanceLock || (now - lastAdvanceAt) < cooldown) return;
        if(!onMyLine()) return;
        const ln = current();
        if(!ln) return;
        const elapsed=now-(myLineStartMs||now);
        if(elapsed < minElapsedFor(ln.text||"")) return;

        advanceLock=true;
        const list=filtered(); if(!list.length){ advanceLock=false; return; }
        idx=Math.min(idx+1,list.length-1);
        highlightCurrent();
        clearMy();
        lastAdvanceAt = now;
        try{ sr?.stop(); }catch{}
        if(R?.rec && typeof R.rec.state === "string" && R.rec.state === "inactive"){
          try{ R.rec.start(); R.recording = true; setRailStates(); }
          catch{}
        }
        const next=current();
        if(next && next.speaker===myName()){
          if(srToggleOn && srPermGranted){ setTimeout(()=>{ if(sr && !srActive) try{ sr.start(); }catch{}; },80); }
        }else if(next){
          playing = true;
          Promise.resolve(step(true, { immediate: true })).catch(()=>{});
        }
        advanceLock=false;
      }

      function armSilenceDebounce(){
        if(silenceTimer) clearTimeout(silenceTimer);
        const ln = current();
        if(!ln) return;
        const need = silenceDebounceFor(ln.text||"");
        silenceTimer = setTimeout(()=>{
          if(!onMyLine()) return;
          const now = performance.now();
          const elapsed = now - (myLineStartMs||now);
          if(!firstEnergyAt || elapsed < 60) return;
          const shouldAdvance = readyForAdvance({
            text: ln.text,
            interim: latestTranscript,
            isSilentNow: !speaking,
            elapsedMs: elapsed,
            lastAdvanceAt,
            dashyMode: endsWithDashy(ln.text)
          });
          const timeSinceEnergy = now - (lastEnergyAt || now);
          const enoughSilence = timeSinceEnergy >= Math.min(900, Math.max(140, silenceDebounceFor(ln.text)));
          const enoughElapsed = elapsed >= minElapsedFor(ln.text);
          const dashy = endsWithDashy(ln.text);
          if( (dashy && shouldAdvance && enoughElapsed) ||
              (!dashy && shouldAdvance && enoughSilence && enoughElapsed) ){
            silenceTimer = null;
            advanceFromMyLine();
          }
        }, need);
      }

      if(sr){
        sr.continuous=false; sr.interimResults=true; sr.lang="en-US";
        sr.onstart=()=>{ srActive=true; updateMicBadge(); };
        sr.onend=()=>{ srActive=false; updateMicBadge(); if(srToggleOn && srPermGranted && onMyLine() && !(E.inlineForm&&E.inlineForm.isConnected)){ try{ sr.start(); }catch{} } };
        sr.onerror=()=>{ srActive=false; updateMicBadge(); };
        sr.onresult=(ev)=>{
          if(!(onMyLine() && srToggleOn && srPermGranted)) return;
          maybeSetMyLineStart();
          const now=performance.now();
          const ln=current(); if(!ln) return;

          const last=ev.results?.[ev.results.length-1];
          const alt=last?.[0];
          const isFinal=!!last?.isFinal;
          latestTranscript=(alt?.transcript||"").trim();
          lastResultAt=now;

          const elapsed=now-(myLineStartMs||now);

          const dashy = endsWithDashy(ln.text); // only end-dash matters
          const shouldAdvance = readyForAdvance({
            text: ln.text,
            interim: latestTranscript,
            isSilentNow: !speaking,
            elapsedMs: elapsed,
            lastAdvanceAt,
            dashyMode: dashy
          });
          const enoughElapsed = elapsed >= minElapsedFor(ln.text);
          const timeSinceEnergy = now - (lastEnergyAt || now);
          const enoughSilence = timeSinceEnergy >= Math.min(1100, Math.max(180, silenceDebounceFor(ln.text)));

          // Dash at end = allow fast cut-in once minima met
          if(dashy){
            if((shouldAdvance && enoughElapsed) || (isFinal && enoughElapsed)){
              return advanceFromMyLine();
            }
          }else{
            // Normal lines: require final result OR adequate silence, plus minima
            if((isFinal && enoughElapsed) || (shouldAdvance && enoughSilence && enoughElapsed)){
              return advanceFromMyLine();
            }
          }

          // For non-dashy user lines we wait slightly longer before auto-advance.
          // Dashy end ("—" at end) still advances fast via readyForAdvance().
          armSilenceDebounce();
        };
      }

      setInterval(()=>{
        if(!(sr && srToggleOn && srPermGranted)) return;
        if(!(onMyLine()) || (E.inlineForm&&E.inlineForm.isConnected)) return;
        if(!srActive){ try{ sr.start(); }catch{} }
      }, 300);

      // Re-start SR if it ever drops while on your line (Record only)
      setInterval(()=>{
        if(!tightMode()) return;
        if(!(onMyLine()) || (E.inlineForm&&E.inlineForm.isConnected)) return;
        if(sr && srToggleOn && srPermGranted && !srActive){
          try{ sr.start(); }catch{}
        }
      }, 250);

      $("#btnMic")?.addEventListener("click", async ()=>{
        const srAvailable = !!sr;
        if(!srAvailable){
          if(!srToggleOn){
            try{ await navigator.mediaDevices.getUserMedia({audio:true}); startMicMonitor(); srPermGranted = true; srToggleOn = true; }
            catch{ srToggleOn = false; }
          }else{ srToggleOn = false; stopMicMonitor(); }
          updateMicBadge(); return;
        }
        if(!srToggleOn){
          const ok=await requestMicPermissionOnce();
          srToggleOn=ok;
          if(ok){ startMicMonitor(); await (onMyLine()?maybeSetMyLineStart():Promise.resolve()); }
        }else{
          srToggleOn=false;
          try{ sr.stop(); }catch{}
          clearMy(); stopMicMonitor();
        }
        updateMicBadge();
      });

      // OpenAI pre-render (status shows actual error text)
      const RR = { map: new Map(), failures: 0, rendering: false, dotsTimer: null, dotsState: [0,0,0] };

      function primeReaderFromCacheIfAvailable(){
        try{
<<<<<<< HEAD
          if(RR.map && RR.map.size){
            if(hasR()){
              try{ preloadReaderBuffers(); }catch{}
            }
            return true;
          }
          const cached = ReaderCache.get();
          if(cached && typeof cached.size === "number" && cached.size){
            if(hasR()){
              R.readerBuffers = new Map();
              R.readerLoading = false;
            }
            resetReaderActiveSources();
            RR.map = new Map(cached);
            if(hasR()){
              try{ preloadReaderBuffers(); }catch{}
            }
=======
          if(RR.map && RR.map.size){ try{ preloadReaderBuffers(); }catch{}; return true; }
          const cached = ReaderCache.get();
          if(cached && typeof cached.size === "number" && cached.size){
            R.readerBuffers = new Map();
            resetReaderActiveSources();
            R.readerLoading = false;
            RR.map = new Map(cached);
            try{ preloadReaderBuffers(); }catch{}
>>>>>>> aa48bd21
            return true;
          }
        }catch{}
        return false;
      }

      primeReaderFromCacheIfAvailable();
      function setRehearseRenderStatus(msg, cls){
        const el = $("#rehearseRenderStatus");
        el.innerHTML = "";
        if(!msg){ el.textContent = " "; }
        else{
          const span = document.createElement("span");
          if(cls) span.style.color = (cls==="ok"? "var(--ok)" : cls==="err" ? "var(--danger)" : cls==="warn" ? "var(--warn)" : "var(--muted)");
          span.textContent = msg + " ";
          el.appendChild(span);
        }

        if(hasR() && R.btnRender){
          const btn = R.btnRender;
          const base = btn.dataset.defaultLabel || "Render";
          if(!btn.dataset.defaultLabel) btn.dataset.defaultLabel = base;
          if(RR.rendering){
            btn.disabled = true;
            btn.classList.add("progressing");
            btn.textContent = "Rendering…";
          } else {
            btn.disabled = false;
            btn.classList.remove("progressing");
            btn.textContent = base;
          }
        }
      }
      function startDots(){
        stopDots();
        RR.dotsTimer = setInterval(()=>{
          if(RR.dotsState.join("")==="000"){ RR.dotsState=[1,0,0]; }
          else if(RR.dotsState[0]){ RR.dotsState=[0,1,0]; }
          else if(RR.dotsState[1]){ RR.dotsState=[0,0,1]; }
          else { RR.dotsState=[0,0,0]; }
          setRehearseRenderStatus("Preparing voices…","");
        }, 320);
      }
      function stopDots(){
        if(RR.dotsTimer){
          clearInterval(RR.dotsTimer);
          RR.dotsTimer=null;
          RR.dotsState=[0,0,0];
        }
        // keep last message but stop the animated dots
        setRehearseRenderStatus(document.getElementById("rehearseRenderStatus")?.textContent || "", "");
      }

      async function renderRehearseVoices(){
        if(RR.rendering) return;
        const scene = getScene();
        const list  = buildFiltered(scene);
        if(!list.length){ setRehearseRenderStatus("No lines to render.","err"); return; }

<<<<<<< HEAD
  RR.rendering = true; RR.failures = 0; RR.map.clear();
        if(hasR()){ R.readerBuffers = new Map(); R.readerLoading = false; }
        resetReaderActiveSources();
        startDots();
        setRehearseRenderStatus("Preparing voices…"," ");

        const voiceFor = (name)=> (S.voice_map[name] || S.supportedVoices[0] || "alloy");
        const model    = ($("#selTtsModel")).value || "tts-1";

        const CONCURRENCY = 2;       // keep bursts gentle across all devices
        const MAX_ATTEMPTS = 3;
        const TIMEOUT_MS   = 45000;  // occasional cold starts or queueing

        let i = 0, done = 0, firstErr = null;
        const run = async () => {
          for(;;){
            const myIndex = i++;
            if (myIndex >= list.length) return;

            const ln = list[myIndex];
            if (ln.speaker === myName()){ done++; setRehearseRenderStatus(`Preparing voices… ${done}/${list.length}`," "); continue; }

            let countedByAttempt = false;
            const attempt = async (n) => {
              const ctrl = new AbortController();
              const to   = setTimeout(()=>ctrl.abort(), TIMEOUT_MS);
              try {
                // allow either header or query param auth (some proxies drop custom headers)
                const ttsUrl = secret
                  ? `/debug/tts_line?secret=${encodeURIComponent(secret)}`
                  : "/debug/tts_line";

                // normalize & guard input
                const cleanText = (ln.text || "").replace(/\s+/g, " ").trim();
                if (!cleanText) {
                  countedByAttempt = true;
                  done++;
                  setRehearseRenderStatus(`Preparing voices… ${done}/${list.length}`, "");
                  return;
                }

                const r = await fetch(ttsUrl, {
                  method: "POST",
                  headers: { ...JSON_HDRS, "Accept": "application/json" },
                  body: JSON.stringify({ voice: voiceFor(ln.speaker), model, text: cleanText }),
                  signal: ctrl.signal
                });
                const txt = await r.text();
                let j = {};
                try { j = JSON.parse(txt); } catch { /* non-JSON body */ }

                if (r.ok && j && j.url) return j.url;

                // If OpenAI says quota exceeded (HTTP 429), don't retry — surface a clear error.
                if (r.status === 429) {
                  const msg = (j?.error?.message || j?.message || txt || "quota exceeded").toString().slice(0, 240);
                  const err = new Error("quota-exceeded: " + msg);
                  err.code = 429;
                  err.retry = false;
                  throw err;
                }

                // Map common upstream failures to a retryable bucket
                if ([408, 409, 425, 500, 502, 503, 504].includes(r.status)) {
                  const err = new Error("retryable " + r.status + (j?.error ? ` ${j.error}` : ""));
                  err.code = r.status;
                  err.retry = true;
                  throw err;
                }

                // surface a shorter, cleaner message
                const snippet = (txt || "").toString().slice(0, 120).replace(/\s+/g, " ");
                throw new Error(`bad ${r.status} ${snippet}`);
              } catch (e) {
                if (e?.code === 429) throw e; // do not retry quota errors
                if (n < MAX_ATTEMPTS) {
                  const backoff = 400 * Math.pow(2, n) + Math.random()*150;
                  await new Promise(res => setTimeout(res, backoff));
                  return attempt(n+1);
                }
                throw e;
              } finally { clearTimeout(to); }
            };

            let url;
            try {
              url = await attempt(0);
              if (url) RR.map.set(myIndex, url);
            } catch(e) {
              RR.failures++; if(!firstErr) firstErr = String(e||"error");
            } finally {
              if (!countedByAttempt) {
                done++;
                if (done % 2 === 0) setRehearseRenderStatus(`Preparing voices… ${done}/${list.length}`, "");
              }
            }
          }
        };

=======
  RR.rendering = true; RR.failures = 0; RR.map.clear(); R.readerBuffers = new Map(); resetReaderActiveSources(); R.readerLoading = false; startDots(); setRehearseRenderStatus("Preparing voices…"," ");

        const voiceFor = (name)=> (S.voice_map[name] || S.supportedVoices[0] || "alloy");
        const model    = ($("#selTtsModel")).value || "tts-1";

        const CONCURRENCY = isIOS ? 2 : 3;
        const MAX_ATTEMPTS = 3;
        const TIMEOUT_MS   = 30000;

        let i = 0, done = 0, firstErr = null;
        const run = async () => {
          for(;;){
            const myIndex = i++;
            if (myIndex >= list.length) return;

            const ln = list[myIndex];
            if (ln.speaker === myName()){ done++; setRehearseRenderStatus(`Preparing voices… ${done}/${list.length}`," "); continue; }

            const attempt = async (n) => {
              const ctrl = new AbortController();
              const to   = setTimeout(()=>ctrl.abort(), TIMEOUT_MS);
              try {
                const r = await fetch("/debug/tts_line", {
                  method:"POST", headers:JSON_HDRS,
                  body:JSON.stringify({ voice: voiceFor(ln.speaker), model, text: ln.text }),
                  signal: ctrl.signal
                });
                const txt = await r.text();
                let j={}; try { j = JSON.parse(txt); } catch {}
                if (r.ok && j && j.url) return j.url;

                if ([429,500,502,503,504].includes(r.status)) throw new Error("retryable "+r.status);
                throw new Error("bad "+r.status+" "+txt.slice(0,80));
              } catch (e) {
                if (n < MAX_ATTEMPTS) {
                  const backoff = 400 * Math.pow(2, n) + Math.random()*150;
                  await new Promise(res => setTimeout(res, backoff));
                  return attempt(n+1);
                }
                throw e;
              } finally { clearTimeout(to); }
            };

            try {
              const url = await attempt(0);
              RR.map.set(myIndex, url);
            } catch(e) {
              RR.failures++; if(!firstErr) firstErr = String(e||"error");
            } finally {
              done++; if (done % 2 === 0) setRehearseRenderStatus(`Preparing voices… ${done}/${list.length}`, "");
            }
          }
        };

>>>>>>> aa48bd21
        await Promise.all(Array.from({length:CONCURRENCY}, run));

        RR.rendering = false; stopDots();
        ReaderCache.set(RR.map);

        const okCount = RR.map.size;
<<<<<<< HEAD
        const errText = String(firstErr || "");
        if (!okCount && /quota-exceeded|exceeded your current quota|HTTP 429/i.test(errText)) {
          setRehearseRenderStatus(
            "OpenAI quota exceeded — add credits or raise your limit, then try again.",
            "err"
          );
        } else {
          setRehearseRenderStatus(
            okCount
              ? `Voices ready: ${okCount} lines${RR.failures ? ` (fallback on ${RR.failures})`:""}`
              : `No OpenAI clips prepared${firstErr ? ` — error: ${errText.slice(0,160)}` : ""}`,
            okCount ? (RR.failures ? "warn":"ok") : "err"
          );
        }
=======
        setRehearseRenderStatus(
          okCount
            ? `Voices ready: ${okCount} lines${RR.failures ? ` (fallback on ${RR.failures})`:""}${firstErr? ` — last error: ${String(firstErr).slice(0,120)}`:""}`
            : `No OpenAI clips prepared${firstErr? ` — error: ${String(firstErr).slice(0,160)}`:""}`,
          okCount ? (RR.failures ? "warn":"ok") : "err"
        );
>>>>>>> aa48bd21
        try{ preloadReaderBuffers(); }catch{}
      }
  function clearRehearseRender(){ RR.map.clear(); RR.failures=0; stopDots(); R.readerBuffers = new Map(); resetReaderActiveSources(); R.readerLoading=false; setRehearseRenderStatus("Cleared pre-render.","warn"); }
      $("#btnRehearseRender")?.addEventListener("click", renderRehearseVoices);
      $("#btnRehearseClear")?.addEventListener("click", clearRehearseRender);

      async function playOpenAiIfCached(i){
        const buf = R.readerBuffers.get(i);
        if(buf){
          await ensureReaderCtx();
          if(!R.readerCtx || !R.readerGain) return false;
          const ctx = R.readerCtx;
          const lookahead = 0.05;
          const startAt = Math.max((ctx.currentTime||0) + lookahead, 0);
          const src = ctx.createBufferSource();
          src.buffer = buf;
          const g = ctx.createGain();
          const fadeInEnd = startAt + 0.03;
          const fadeOutStart = Math.max(startAt, startAt + buf.duration - 0.02);
          g.gain.setValueAtTime(0.0001, startAt);
          g.gain.linearRampToValueAtTime(1.0, fadeInEnd);
          g.gain.setValueAtTime(1.0, fadeOutStart);
          g.gain.linearRampToValueAtTime(0.0001, startAt + buf.duration);
          src.connect(g);
          g.connect(R.readerGain);
          if(R.readerActiveSources) R.readerActiveSources.add(src);
          const done = new Promise(res=>{ src.onended=()=>res(null); src.onerror=()=>res(null); });
          src.start(startAt);
          try{
            await done;
          } finally {
            try{ R.readerActiveSources?.delete(src); }catch{}
            try{ src.disconnect(); g.disconnect(); }catch{}
          }
          return true;
        }

        const url = RR.map.get(i);
        if(!url) return false;
        try{
          E.rehearseAudio.src = url + (url.includes("?") ? "&" : "?") + "t=" + Date.now();
          await E.rehearseAudio.play();
          await new Promise(res=>{ E.rehearseAudio.onended=()=>res(null); E.rehearseAudio.onerror=()=>res(null); });
          return true;
        }catch{}
        finally{
          E.rehearseAudio.onended = null;
          E.rehearseAudio.onerror = null;
        }
        return false;
<<<<<<< HEAD
      }

      async function playPartnerLine(index, { immediate = false } = {}){
        const list = filtered();
        if(!list.length) return false;
        const ln = list[index];
        if(!ln || ln.speaker === myName()) return false;
        const paceSelect = document.getElementById("selPace");
        let pace = Number((paceSelect && paceSelect.value) || 0);
        if(tightMode() || immediate) pace = 0;
        const usedOpenAi = await playOpenAiIfCached(index);
        if(!usedOpenAi){ await synthSpeak(ln.text); }
        if(pace > 0){ await new Promise(r=>setTimeout(r, pace)); }
        return true;
=======
>>>>>>> aa48bd21
      }

      async function step(playMode, opts = {}){
        const list=filtered(); if(!list.length) return;
        const immediate = !!opts.immediate;
        const ln=current(); if(!ln){ playing=false; $("#btnPlay").textContent="Play"; return; }
        // keep bubble synced even if audio fails
        highlightCurrent();

        if(ln.speaker===myName()){
          if(sr && srToggleOn && srPermGranted){ advanceLock=false; maybeSetMyLineStart(); return; }
          if(playMode){ playing=false; $("#btnPlay").textContent="Play"; }
        }else{
          const i = idx;
          await playPartnerLine(i, { immediate });
          if(playing){ idx=Math.min(idx+1,list.length-1); step(true); }
        }
      }

      $("#btnPlay")?.addEventListener("click",()=>{ playing=!playing; $("#btnPlay").textContent=playing?"Pause":"Play"; if(playing){ step(true); } else { window.speechSynthesis?.cancel(); try{ sr?.stop(); }catch{}; clearMy(); }});
      $("#btnPrev")?.addEventListener("click",()=>{ const list=filtered(); if(!list.length) return; try{ sr?.stop(); }catch{}; clearMy(); idx=Math.max(0,idx-1); highlightCurrent(); if(playing) step(true); else maybeSetMyLineStart(); });
      $("#btnNext")?.addEventListener("click",()=>{ const list=filtered(); if(!list.length) return; try{ sr?.stop(); }catch{}; clearMy(); idx=Math.min(list.length-1,idx+1); highlightCurrent(); if(playing) step(true); else maybeSetMyLineStart(); });
      $("#btnTop")?.addEventListener("click",()=>{ try{ sr?.stop(); }catch{}; clearMy(); idx=0; highlightCurrent(); if(playing) step(true); else maybeSetMyLineStart(); });

      $("#btnToggleEditMode")?.addEventListener("click",()=>{ S.editMode=!S.editMode; applyEditModeUI(); });
      function applyEditModeUI(){ $("#btnToggleEditMode")?.setAttribute("aria-pressed",S.editMode?"true":"false"); $("#editModeState").textContent=S.editMode?"On":"Off"; $$(".editbar",$("#lines")).forEach(el=>el.style.display=S.editMode?"flex":"none"); $$(".inline-slot",$("#lines")).forEach(el=>el.style.display=S.editMode?"flex":"none"); if(E.inlineForm && E.inlineForm.isConnected){ try{ E.inlineForm.remove(); }catch{}; E.currentSlotPlace=null; } }

      /* ----------------- RECORD TAB (updated for 16x9 + right rail) ----------------- */

      /* --- Orientation-aware preview aspect --- */
      function applyPreviewAspect(portrait = isPortrait()){
        const aspectRatio = portrait ? "9/16" : "16/9";
        const logicalAspect = portrait ? "9:16" : "16:9";
        const previewEl = (typeof R !== "undefined" && hasR() && R?.preview) || document.getElementById("preview");
        if(previewEl){
          previewEl.style.aspectRatio = aspectRatio;
        }
        try{ document.documentElement?.style.setProperty("--preview-ar", aspectRatio); }catch{}
        if(hasR()){ R.currentAspect = logicalAspect; }
      }

      function updateRecordLayout(){
        try{ applyPreviewAspect(isPortrait()); }catch{}
      }

      window.addEventListener("resize", ()=>updateRecordLayout());
      window.addEventListener("orientationchange", ()=>updateRecordLayout());

      R = {
        btnRender: $("#btnRender"),
        btnRec: $("#btnRec"),
        btnCamera: $("#btnCamera"),
        btnCountIn: $("#btnCountIn"),
        btnHeadphones: $("#btnHeadphones"),
        audio: $("#readerAudio"),
        preview: $("#preview"),
        countdown: null,
        chunks: [],
        rec: null,
        stream: null,
        render_id: "",
        download_url: "",
        cameraOn: false,
        countInOn: true,
        headphonesOn: true,
        recording: false,
        prevSrToggle: null,
        facing: "user",               // or "environment"
        mixCtx: null,
        mixDest: null,
        mixGainReader: null,
        mixGainMic: null,
        micHPF: null,
        micCompressor: null,
        readerCtx: null,
        readerGain: null,
        readerBuffers: new Map(),
        readerLoading: false,
        readerDirectConnected: false,
        readerBridge: null,
        readerBridgeSource: null,
        readerRecordGain: null,
        readerActiveSources: new Set(),
        duckHintShown: false,
<<<<<<< HEAD
        currentAspect: isPortrait() ? "9:16" : "16:9",
        forcePerLine: false,
=======
>>>>>>> aa48bd21
      };
      if(R.btnRender && !R.btnRender.dataset.defaultLabel){
        R.btnRender.dataset.defaultLabel = R.btnRender.textContent || "Render";
      }
      R.audio?.setAttribute("playsinline","");

      function setStatusRec(t){
        const btn = R.btnRender;
        if(!btn) return;
  const base = btn.dataset.defaultLabel || "Render";
  if(!btn.dataset.defaultLabel) btn.dataset.defaultLabel = base;
        const text = (t && String(t).trim()) ? t : base;
        btn.classList.remove("progressing");
        btn.textContent = text;
      }

      function micConstraints(recordingPhase){
        if(recordingPhase){
          return {
            echoCancellation: false,
            noiseSuppression: false,
            autoGainControl: false,
            channelCount: 1,
            sampleRate: 48000,
            sampleSize: 16,
            advanced: [
              { echoCancellation:false },
              { noiseSuppression:false },
              { autoGainControl:false },
              { googEchoCancellation:false },
              { googAutoGainControl:false },
              { googNoiseSuppression:false }
            ]
          };
        }
        return {
          echoCancellation: true,
          noiseSuppression: true,
          autoGainControl: false,
          channelCount: 1
        };
      }

      async function ensureReaderCtx(){
        if(R.readerCtx && R.readerCtx.state === "closed"){ R.readerCtx = null; R.readerGain = null; R.readerDirectConnected = false; }
        if(!R.readerCtx){
          R.readerCtx = new (window.AudioContext||window.webkitAudioContext)();
          if(R.readerCtx?.state === "suspended"){ try{ await R.readerCtx.resume(); }catch{} }
          R.readerGain = R.readerCtx.createGain();
          R.readerGain.gain.value = 1.0;
          try{ R.readerGain.connect(R.readerCtx.destination); R.readerDirectConnected = true; }
          catch{}
          R.readerActiveSources = new Set();
        }else if(R.readerCtx?.state === "suspended"){
          try{ await R.readerCtx.resume(); }catch{}
        }
        return R.readerCtx;
      }

      function restoreReaderDirectMonitor(){
        if(R.readerCtx && R.readerGain){
          try{ R.readerGain.disconnect(); }catch{}
          try{ R.readerGain.connect(R.readerCtx.destination); R.readerDirectConnected = true; }
          catch{}
        }
        R.readerBridge = null;
        R.readerBridgeSource = null;
        R.readerRecordGain = null;
      }

      async function preloadReaderBuffers(){
        if(!RR.map || !RR.map.size || (hasR() && R.readerLoading)) return;
        if(!hasR()) return;
        R.readerLoading = true;
        try{
          await ensureReaderCtx();
          const entries = Array.from(RR.map.entries());
          let idx = 0;
          const workers = Math.min(3, entries.length);
          async function worker(){
            for(;;){
              const current = idx++;
              if(current >= entries.length) break;
              const [i, url] = entries[current];
              if(R.readerBuffers.has(i)) continue;
              try{
                const suffix = url.includes("?") ? "&" : "?";
                const resp = await fetch(url + suffix + "t=" + Date.now());
                if(!resp.ok) continue;
                const buf = await resp.arrayBuffer();
                const ctx = R.readerCtx;
                if(!ctx) continue;
                const audio = await new Promise((resolve,reject)=>{
                  try{
                    const maybe = ctx.decodeAudioData(buf, resolve, reject);
                    if(maybe && typeof maybe.then === "function") maybe.then(resolve).catch(reject);
                  }catch(e){ reject(e); }
                });
                if(audio) R.readerBuffers.set(i, audio);
              }catch{}
            }
          }
          await Promise.all(Array.from({length:workers}, ()=>worker()));
        }catch{}
        finally{ if(hasR()) R.readerLoading = false; }
      }

      function micConstraints(recordingPhase){
        if(recordingPhase){
          return {
            echoCancellation: false,
            noiseSuppression: false,
            autoGainControl: false,
            channelCount: 1,
            sampleRate: 48000,
            sampleSize: 16,
            advanced: [
              { echoCancellation:false },
              { noiseSuppression:false },
              { autoGainControl:false },
              { googEchoCancellation:false },
              { googAutoGainControl:false },
              { googNoiseSuppression:false }
            ]
          };
        }
        return {
          echoCancellation: true,
          noiseSuppression: true,
          autoGainControl: false,
          channelCount: 1
        };
      }

      async function ensureReaderCtx(){
        if(R.readerCtx && R.readerCtx.state === "closed"){ R.readerCtx = null; R.readerGain = null; R.readerDirectConnected = false; }
        if(!R.readerCtx){
          R.readerCtx = new (window.AudioContext||window.webkitAudioContext)();
          if(R.readerCtx?.state === "suspended"){ try{ await R.readerCtx.resume(); }catch{} }
          R.readerGain = R.readerCtx.createGain();
          R.readerGain.gain.value = 1.0;
          try{ R.readerGain.connect(R.readerCtx.destination); R.readerDirectConnected = true; }
          catch{}
          R.readerActiveSources = new Set();
        }else if(R.readerCtx?.state === "suspended"){
          try{ await R.readerCtx.resume(); }catch{}
        }
        return R.readerCtx;
      }

      function restoreReaderDirectMonitor(){
        if(R.readerCtx && R.readerGain){
          try{ R.readerGain.disconnect(); }catch{}
          try{ R.readerGain.connect(R.readerCtx.destination); R.readerDirectConnected = true; }
          catch{}
        }
        R.readerBridge = null;
        R.readerBridgeSource = null;
        R.readerRecordGain = null;
      }

      async function preloadReaderBuffers(){
        if(!RR.map || !RR.map.size || R.readerLoading) return;
        R.readerLoading = true;
        try{
          await ensureReaderCtx();
          const entries = Array.from(RR.map.entries());
          let idx = 0;
          const workers = Math.min(3, entries.length);
          async function worker(){
            for(;;){
              const current = idx++;
              if(current >= entries.length) break;
              const [i, url] = entries[current];
              if(R.readerBuffers.has(i)) continue;
              try{
                const suffix = url.includes("?") ? "&" : "?";
                const resp = await fetch(url + suffix + "t=" + Date.now());
                if(!resp.ok) continue;
                const buf = await resp.arrayBuffer();
                const ctx = R.readerCtx;
                if(!ctx) continue;
                const audio = await new Promise((resolve,reject)=>{
                  try{
                    const maybe = ctx.decodeAudioData(buf, resolve, reject);
                    if(maybe && typeof maybe.then === "function") maybe.then(resolve).catch(reject);
                  }catch(e){ reject(e); }
                });
                if(audio) R.readerBuffers.set(i, audio);
              }catch{}
            }
          }
          await Promise.all(Array.from({length:workers}, ()=>worker()));
        }catch{}
        finally{ R.readerLoading = false; }
      }

      function setRailStates(){
        R.btnCamera.setAttribute("aria-pressed", R.cameraOn ? "true":"false");
        R.btnCamera.textContent = "Camera: " + (R.cameraOn ? "On" : "Off");
        R.btnCountIn.setAttribute("aria-pressed", R.countInOn ? "true":"false");
        R.btnCountIn.textContent = "Count-in: " + (R.countInOn ? "On" : "Off");
        R.btnHeadphones.setAttribute("aria-pressed", R.headphonesOn ? "true":"false");
        R.btnHeadphones.textContent = "Headphones: " + (R.headphonesOn ? "On" : "Off");
        if(R.recording){ R.btnRec.classList.add("recording"); R.btnRec.textContent = "STOP"; }
        else { R.btnRec.classList.remove("recording"); R.btnRec.textContent = "REC"; }
      }

      function pickMime(video){
        const vids = ["video/mp4;codecs=avc1.42E01E,mp4a.40.2","video/mp4","video/webm;codecs=vp8,opus","video/webm"];
        const auds = ["audio/mp4","audio/webm;codecs=opus","audio/webm"];
        const list = video ? vids : auds;
        for(const m of list){ if(window.MediaRecorder && MediaRecorder.isTypeSupported && MediaRecorder.isTypeSupported(m)) return m; }
        return "";
      }

      function cleanupStream(){
        try{ R.stream?.getTracks().forEach(t=>t.stop()); }catch{}
        R.stream = null;
        if(R.preview) R.preview.srcObject = null;
      }

      function resetMicAfterRecording(){
        if(R.prevSrToggle === null){ updateMicBadge(); return; }
        const prev = R.prevSrToggle;
        R.prevSrToggle = null;
        if(prev){
          srToggleOn = true;
          startMicMonitor();
        }else{
          srToggleOn = false;
          stopMicMonitor();
        }
        updateMicBadge();
      }

      async function buildMixedStreamIfPossible(rawStream){
        if(!rawStream) return rawStream;
        try{
          R.mixCtx = new (window.AudioContext||window.webkitAudioContext)();
          if(R.mixCtx?.state === "suspended"){ try{ await R.mixCtx.resume(); }catch{} }
          const speakers = R.mixCtx.destination;
          R.mixDest = R.mixCtx.createMediaStreamDestination();

          const micNode = R.mixCtx.createMediaStreamSource(rawStream);

          R.micHPF = R.mixCtx.createBiquadFilter();
          R.micHPF.type = "highpass";
          R.micHPF.frequency.value = 120;
          R.micHPF.Q.value = 0.707;

          R.micCompressor = R.mixCtx.createDynamicsCompressor();
          R.micCompressor.threshold.value = -28;
          R.micCompressor.knee.value = 24;
          R.micCompressor.ratio.value = 3;
          R.micCompressor.attack.value = 0.005;
          R.micCompressor.release.value = 0.12;

          R.mixGainMic = R.mixCtx.createGain();
          R.mixGainMic.gain.value = 1.0;

          micNode.connect(R.micHPF);
          R.micHPF.connect(R.micCompressor);
          R.micCompressor.connect(R.mixGainMic);
          R.mixGainMic.connect(R.mixDest);

          R.mixGainReader = R.mixCtx.createGain();
          R.mixGainReader.gain.value = R.headphonesOn ? 1.0 : 0.0;
          const readerRecordGain = R.mixCtx.createGain();
          readerRecordGain.gain.value = 1.0;

          if(R.readerCtx && R.readerGain){
            try{ R.readerGain.disconnect(); R.readerDirectConnected = false; }catch{}
            try{
              R.readerBridge = R.readerCtx.createMediaStreamDestination();
              R.readerGain.connect(R.readerBridge);
              R.readerDirectConnected = false;
              const bridgeSource = R.mixCtx.createMediaStreamSource(R.readerBridge.stream);
              R.readerBridgeSource = bridgeSource;
              bridgeSource.connect(R.mixGainReader);
              bridgeSource.connect(readerRecordGain);
            }catch{}
          }

<<<<<<< HEAD
          const readerEl = (RR.map && RR.map.size>0)
            ? E?.rehearseAudio
            : (R.forcePerLine ? null : R.audio);
=======
          const readerEl = (RR.map && RR.map.size>0) ? E?.rehearseAudio : R.audio;
>>>>>>> aa48bd21
          if(readerEl){
            try{
              const src = R.mixCtx.createMediaElementSource(readerEl);
              src.connect(R.mixGainReader);
              src.connect(readerRecordGain);
            }catch(e){
              if(typeof readerEl.captureStream === "function"){
                try{
                  const rs = readerEl.captureStream();
                  const s2 = R.mixCtx.createMediaStreamSource(rs);
                  s2.connect(R.mixGainReader);
                  s2.connect(readerRecordGain);
                }catch{}
              }
            }
          }

          R.mixGainReader.connect(speakers);
          readerRecordGain.connect(R.mixDest);
          R.readerRecordGain = readerRecordGain;

          const tracks = [];
          if(R.cameraOn){
            try{ rawStream.getVideoTracks().forEach(t=>tracks.push(t)); }catch{}
          }
          try{ R.mixDest.stream.getAudioTracks().forEach(t=>tracks.push(t)); }catch{}
          if(tracks.length) return new MediaStream(tracks);
        }catch(e){
          try{ R.mixCtx?.close(); }catch{}
          restoreReaderDirectMonitor();
        }
        R.mixCtx = null;
        R.mixDest = null;
        R.mixGainReader = null;
        R.mixGainMic = null;
        R.micHPF = null;
        R.micCompressor = null;
        R.readerRecordGain = null;
        R.readerBridge = null;
        R.readerBridgeSource = null;
        return rawStream;
      }

      /* --- Render reader (animated dots in status) --- */
      async function prepareReader(){
        if(!S.script_id){ setStatusRec("Import & Assign first."); return; }
        let dots = 0;
        let dotsTimer = setInterval(()=>{
          dots = (dots+1)%4;
          setStatusRec("Preparing reader track" + ".".repeat(dots));
          R.btnRender?.classList.add("progressing");
        }, 320);
        setStatusRec("Preparing reader track.");
        if(R.btnRender){
          R.btnRender.disabled = true;
          R.btnRender.classList.add("progressing");
        }
        try{
          const r = await fetch("/debug/render", { method:"POST", headers:JSON_HDRS, body:JSON.stringify({ script_id:S.script_id, my_role:(S.role||"").toUpperCase(), pace_ms:0 }) });
          const j = await safeJson(r);
          if(!r.ok){ clearInterval(dotsTimer); setStatusRec("Render error "+r.status+": "+JSON.stringify(j)); R.btnRender.disabled=false; return; }
          R.render_id = j.render_id;
          const poll = async ()=>{
            const s = await fetch(`/debug/render_status?render_id=${encodeURIComponent(R.render_id)}`, { headers:JSON_HDRS });
            const js = await safeJson(s);
            if(js.status==="complete" && js.download_url){
              R.download_url = js.download_url + "?t=" + Date.now();
              R.audio.src = R.download_url; R.audio.load();
              clearInterval(dotsTimer);
              setStatusRec("Reader ready.");
              R.btnRender.disabled = false;
            }else if(js.status==="error"){
              clearInterval(dotsTimer);
              setStatusRec("Render failed: "+(js.error||"unknown")); R.btnRender.disabled=false;
            }else{ setTimeout(poll, 500); }
          };
          setTimeout(poll, 500);
        }catch(e){
          clearInterval(dotsTimer);
          setStatusRec("Network error: "+e); R.btnRender.disabled=false;
        }
      }

      /* --- Count-in: visible 3-2-1 with slower beeps --- */
      async function doBeepsAndCountdown(){
        if(!R.countInOn) return;
        const overlay = $("#countdown"), num = $("#countNum");
        if(overlay){ overlay.style.display="flex"; }

        const ctx = new (window.AudioContext||window.webkitAudioContext)();
        const beep = (freq, dur=0.28)=> new Promise(res=>{
          const o=ctx.createOscillator(), g=ctx.createGain();
          o.frequency.value=freq; o.type="sine"; g.gain.value=0.18;
          o.connect(g); g.connect(ctx.destination); o.start();
          setTimeout(()=>{ o.stop(); res(); }, dur*1000);
        });

        const step = async (n, freq)=>{ if(num){ num.textContent=String(n); } await beep(freq); await new Promise(r=>setTimeout(r,520)); };

        await step(3, 880);
        await step(2, 880);
        await step(1, 660);

        try{ await ctx.close(); }catch{}
        if(overlay){ overlay.style.display="none"; }
      }

      /* --- Recording flow --- */
      async function startPreviewIfNeeded(forceRestart=false){
        if(!R.cameraOn){
          try{ cleanupStream(); }catch{}
          if(R.preview) R.preview.srcObject=null;
<<<<<<< HEAD
          try{ updateRecordLayout(); }catch{}
=======
>>>>>>> aa48bd21
          return;
        }
        try{
          if(forceRestart && R.stream){ cleanupStream(); }
          if(!R.stream){
            R.stream = await navigator.mediaDevices.getUserMedia({
              video: { facingMode: R.facing },
              audio: micConstraints(false)
            });
          }
          const at = R.stream?.getAudioTracks?.()[0];
          if(at){
            const settings = at.getSettings ? at.getSettings() : {};
            console.log("[offbook] mic settings (preview)", settings);
            if(!R.duckHintShown && (settings.echoCancellation === true || settings.noiseSuppression === true)){
              setStatusRec("Note: Your device may still apply echo/ducking. Use wired/Bluetooth headphones for best results.");
              R.duckHintShown = true;
            }
          }
          if(R.preview){
            try{ R.preview.muted = true; }catch{}
            R.preview.srcObject = R.stream;
            if(typeof R.preview.play === "function"){
              R.preview.play().catch(()=>{});
            }
<<<<<<< HEAD
            try{ updateRecordLayout(); }catch{}
=======
>>>>>>> aa48bd21
          }
        }catch(e){ setStatusRec("Camera/mic permission denied: "+e); }
      }

      let useBackCamera = false;
      async function applyCameraFacing(){
        R.facing = useBackCamera ? "environment" : "user";
        if(!R.cameraOn) return;
<<<<<<< HEAD
        try{
          await startPreviewIfNeeded(true);
          updateRecordLayout();
        }
=======
        try{ await startPreviewIfNeeded(true); }
>>>>>>> aa48bd21
        catch(e){ setStatusRec("Camera switch error: "+e); }
      }

      async function startRecording(){
<<<<<<< HEAD
  primeReaderFromCacheIfAvailable();
  const dashyScene = sceneHasDashyUserLine();
  const hasClipMap = !!(RR.map && RR.map.size > 0);
  const hasSingleTrack = !!R.download_url;
  const usePerLinePlayback = dashyScene || hasClipMap;
  const useSingleTrackPlayback = !usePerLinePlayback && hasSingleTrack;
  const prepped = usePerLinePlayback || hasSingleTrack;
  if(!prepped){ setStatusRec("Render first."); return; }

  R.forcePerLine = dashyScene;

  const useCachedReader = usePerLinePlayback;
=======
        primeReaderFromCacheIfAvailable();
        const prepped = (RR.map && RR.map.size > 0) || !!R.download_url;
        if(!prepped){ setStatusRec("Render first."); return; }

        const useCachedReader = !!(RR.map && RR.map.size > 0);
>>>>>>> aa48bd21

        stopAllAudioHard();
        try{ sr?.stop(); }catch{}
        try{ clearMy(); }catch{}

        cleanupStream();
  try{ R.mixCtx?.close(); }catch{}
  R.mixCtx = null; R.mixDest = null; R.mixGainReader = null; R.mixGainMic = null; R.micHPF = null; R.micCompressor = null;

        let userStream;
        try{
          const needVideo = !!R.cameraOn;
          userStream = await navigator.mediaDevices.getUserMedia({
            audio: micConstraints(true),
            video: needVideo ? { facingMode: R.facing } : false
          });
        }catch(e){ setStatusRec("Permission error: "+e); return; }
        R.stream = userStream;
        const track = R.stream?.getAudioTracks?.()[0];
        if(track){
          const settings = track.getSettings ? track.getSettings() : {};
          console.log("[offbook] mic settings (record)", settings);
          if(!R.duckHintShown && (settings.echoCancellation === true || settings.noiseSuppression === true)){
            setStatusRec("Note: Your device may still apply echo/ducking. Use wired/Bluetooth headphones for best results.");
            R.duckHintShown = true;
          }
        }
        if(R.cameraOn && R.preview){
          R.preview.srcObject = R.stream;
          if(typeof R.preview.play === "function"){ R.preview.play().catch(()=>{}); }
        }
<<<<<<< HEAD

        await doBeepsAndCountdown();

=======

        await doBeepsAndCountdown();

>>>>>>> aa48bd21
        if(useCachedReader){ try{ await ensureReaderCtx(); }catch{} }
        const finalStream = await buildMixedStreamIfPossible(R.stream);

        R.prevSrToggle = srToggleOn;
        try{
          await requestMicPermissionOnce();
          srToggleOn = true;
          startMicMonitor();
        }catch{}
        updateMicBadge();

        try{ idx = 0; }catch{}
        try{ highlightCurrent?.(); }catch{}
        try{ clearMy(); }catch{}

        R.chunks = [];
        const mime = pickMime(!!R.cameraOn);
        try{ R.rec = mime ? new MediaRecorder(finalStream, { mimeType: mime }) : new MediaRecorder(finalStream); }
        catch{ R.rec = new MediaRecorder(finalStream); }

        R.rec.ondataavailable = (e)=>{ if(e.data && e.data.size>0) R.chunks.push(e.data); };
<<<<<<< HEAD
        R.rec.onstop = async ()=>{
=======
        R.rec.onstop = ()=>{
>>>>>>> aa48bd21
          stopAllAudioHard();
          resetMicAfterRecording();
          try{ R.mixCtx?.close(); }catch{}
          R.mixCtx = null; R.mixDest = null; R.mixGainReader = null; R.mixGainMic = null; R.micHPF = null; R.micCompressor = null;
          R.readerRecordGain = null; R.readerBridge = null; R.readerBridgeSource = null;
          restoreReaderDirectMonitor();
<<<<<<< HEAD
          try{ await finalizeTake(); }
          catch(e){ console.error("[offbook] finalizeTake error", e); setStatusRec("Save failed. Download immediately to keep the take."); }
=======
          finalizeTake();
>>>>>>> aa48bd21
          cleanupStream();
          if(R.cameraOn){ try{ startPreviewIfNeeded(); }catch{} }
          R.recording=false;
          R.forcePerLine = false;
          setRailStates();
        };

        R.recording = true;
        setRailStates();
<<<<<<< HEAD
        // Re-arm SR immediately for your first line in Record
        try{
          if(sr && srToggleOn && srPermGranted && onMyLine()){
            try{ sr.stop(); }catch{}
            setTimeout(()=>{ try{ sr.start(); }catch{} }, 50);
          }
        }catch{}

        try{ R.rec.start(); }
        catch(e){
          R.recording = false;
          setRailStates();
          setStatusRec("Recorder error: "+e);
          stopAllAudioHard();
          resetMicAfterRecording();
          try{ R.mixCtx?.close(); }catch{}
          R.mixCtx = null; R.mixDest = null; R.mixGainReader = null; R.mixGainMic = null; R.micHPF = null; R.micCompressor = null; R.readerRecordGain = null; R.readerBridge = null; R.readerBridgeSource = null;
          restoreReaderDirectMonitor();
          cleanupStream();
          if(R.cameraOn){ try{ startPreviewIfNeeded(); }catch{} }
          return;
        }

=======

        try{ R.rec.start(); }
        catch(e){
          R.recording = false;
          setRailStates();
          setStatusRec("Recorder error: "+e);
          stopAllAudioHard();
          resetMicAfterRecording();
          try{ R.mixCtx?.close(); }catch{}
          R.mixCtx = null; R.mixDest = null; R.mixGainReader = null; R.mixGainMic = null; R.micHPF = null; R.micCompressor = null; R.readerRecordGain = null; R.readerBridge = null; R.readerBridgeSource = null;
          restoreReaderDirectMonitor();
          cleanupStream();
          if(R.cameraOn){ try{ startPreviewIfNeeded(); }catch{} }
          return;
        }

>>>>>>> aa48bd21
        setStatusRec("Recording…");

        await new Promise(r=>setTimeout(r,220));

        if(useCachedReader){
          try{
            playing = true;
<<<<<<< HEAD
            Promise.resolve(step(true, { immediate: dashyScene })).catch(()=>{});
=======
            step(true);
>>>>>>> aa48bd21
            const endWatch = setInterval(()=>{
              if(!R.recording) return clearInterval(endWatch);
              if(!playing){
                try{ R.rec?.stop(); }catch{}
                clearInterval(endWatch);
              }
            }, 300);
          }catch{}
        }

        if(R.audio){
<<<<<<< HEAD
          if(useSingleTrackPlayback){
=======
          if(R.download_url && !useCachedReader){
>>>>>>> aa48bd21
            try{ R.audio.currentTime = 0; await R.audio.play(); }catch{}
            R.audio.onended = ()=>{ setTimeout(()=>{ try{ R.rec?.stop(); }catch{} }, 120); };
          }else{
            try{ R.audio.pause(); R.audio.currentTime = 0; }catch{}
            R.audio.onended = null;
          }
        }
      }

      function stopRecording(){
        if(!R.recording){
          stopAllAudioHard();
          cleanupStream();
          restoreReaderDirectMonitor();
          return;
        }
        try{ R.rec?.stop(); }catch{}
        R.recording = false;
<<<<<<< HEAD
        R.forcePerLine = false;
=======
>>>>>>> aa48bd21
        setRailStates();
        setStatusRec("Stopping…");
      }

      async function finalizeTake(){
        const isVid = !!R.cameraOn;
        const blob = new Blob(R.chunks, { type: (R.rec && R.rec.mimeType) ? R.rec.mimeType : (isVid ? "video/mp4" : "audio/mp4") });
<<<<<<< HEAD
        if(!blob || !blob.size){ setStatusRec("No data captured."); return; }
        const aspect = R.currentAspect || (isPortrait() ? "9:16" : "16:9");
        try{
          await saveTakeToDB({ blob, isVid, aspect });
          setStatusRec("Saved to Gallery.");
        }catch(err){
          console.error("[offbook] take save error", err);
          setStatusRec("Saved (temp), DB error");
        }finally{
          try{ await renderGallery(); }catch{}
        }
      }

      /* -------- IndexedDB small wrapper -------- */
      const GalleryDB = (() => {
        const DB_NAME = "gallery-db-v1";
        const STORE = "takes";
        let db = null;
        function open(){
          if(!("indexedDB" in window)) return Promise.reject(new Error("indexeddb-unavailable"));
          return new Promise((res, rej)=>{
            const req = indexedDB.open(DB_NAME, 1);
            req.onupgradeneeded = () => {
              const d = req.result;
              if(!d.objectStoreNames.contains(STORE)){
                const os = d.createObjectStore(STORE, { keyPath:"id" });
                os.createIndex("created", "created");
              }
            };
            req.onsuccess = () => { db = req.result; res(db); };
            req.onerror = () => rej(req.error);
          });
        }
        async function ready(){ return db || open(); }
        async function put(rec){
          await ready();
          return new Promise((res, rej)=>{
            const tx = db.transaction(STORE, "readwrite");
            tx.objectStore(STORE).put(rec);
            tx.oncomplete = () => res();
            tx.onerror = () => rej(tx.error);
          });
        }
        async function getAll(){
          await ready();
          return new Promise((res, rej)=>{
            const tx = db.transaction(STORE, "readonly");
            const req = tx.objectStore(STORE).getAll();
            req.onsuccess = () => res(req.result || []);
            req.onerror = () => rej(req.error);
          });
        }
        async function del(id){
          await ready();
          return new Promise((res, rej)=>{
            const tx = db.transaction(STORE, "readwrite");
            tx.objectStore(STORE).delete(id);
            tx.oncomplete = () => res();
            tx.onerror = () => rej(tx.error);
          });
        }
        return { put, getAll, del };
      })();

      /* ---- Helpers for short labels + pruning ---- */
      const G = { filter:"all", urls:new Map() };

      function shortLabel(n){
        const num = Math.max(1, n);
        return "TK" + String(num).padStart(2, "0");
=======
        if (!blob || !blob.size) { setStatusRec("No data captured."); return; }
        const url = URL.createObjectURL(blob);
        const ts = new Date().toISOString().replace(/[:.]/g,"-");
        const ext = (blob.type.startsWith("video/") ? "mp4" : (blob.type.includes("webm") ? "webm" : "m4a"));
        const name = `${isVid?"take-video":"take-audio"}-${ts}.${ext}`;
        R.takes.unshift({ url, name, type: blob.type, size: blob.size });
        setStatusRec("Saved to Gallery.");
>>>>>>> aa48bd21
      }

      async function pruneTakes(){
        const MAX_ITEMS = 10;
        const MAX_AGE_MS = 14*24*3600*1000;
        const list = (await GalleryDB.getAll()).sort((a,b)=>b.created-a.created);
        const now = Date.now();
        const recent = [];
        for(const t of list){
          if(now - t.created > MAX_AGE_MS){ await GalleryDB.del(t.id); continue; }
          recent.push(t);
        }
        if(recent.length > MAX_ITEMS){
          for(const t of recent.slice(MAX_ITEMS)){ await GalleryDB.del(t.id); }
        }
      }

      async function saveTakeToDB({ blob, isVid, aspect }){
        if(!("indexedDB" in window)) throw new Error("indexeddb-unavailable");
        const id = (crypto && typeof crypto.randomUUID === "function") ? crypto.randomUUID() : `take-${Date.now()}-${Math.random().toString(16).slice(2)}`;
        const created = Date.now();
        const type = blob.type || (isVid ? "video/mp4" : "audio/mp4");
        const size = blob.size || 0;
        const existing = (await GalleryDB.getAll()).length;
        const short = shortLabel(existing + 1);
    const ext = type.includes("webm") ? "webm" : (isVid ? "mp4" : "m4a");
    const stamp = new Date(created).toISOString().replace(/[:.]/g,"-");
    const name = `${isVid?"take-video":"take-audio"}-${stamp}.${ext}`;
    const safeAspect = typeof aspect === "string" ? aspect : "16:9";
    await GalleryDB.put({ id, created, name, short, type, size, aspect: safeAspect, blob, note:"" });
        await pruneTakes();
      }

      /* ---- Gallery rendering with filters + actions ---- */
      async function loadTakes(){
        const all = await GalleryDB.getAll();
        return all.sort((a,b)=>b.created-a.created);
      }

      function fmtMB(n){
        if(!n || !isFinite(n)) return "0 MB";
        return Math.max(1, Math.round(n / 1048576)) + " MB";
      }

      function kindFrom(type=""){
        if(type.startsWith("video/")) return "MP4";
        if(type.includes("webm")) return "WEBM";
        return "M4A";
      }

      const escapeHtml = (value)=>String(value ?? "").replace(/[&<>"']/g, ch=>({"&":"&amp;","<":"&lt;",">":"&gt;","\"":"&quot;","'":"&#39;"}[ch]||ch));

      function resetGalleryUrls(){
        G.urls.forEach(url=>{ try{ URL.revokeObjectURL(url); }catch{} });
        G.urls.clear();
      }

      async function renderGallery(){
        const wrap = $("#takes");
        if(!wrap) return;
        resetGalleryUrls();
        try{ await pruneTakes(); }catch{}
        let all;
        try{
          all = await loadTakes();
        }catch(err){
          console.warn("[offbook] gallery load error", err);
          wrap.innerHTML = `<p class="hint">Gallery storage unavailable on this device.</p>`;
          return;
    }
    const list = all.filter(t => G.filter === "all" ? true : (t.aspect === G.filter));

        const filters = `
          <div style="margin-bottom:8px">
            <span class="chip-filter ${G.filter==='all'?'active':''}" data-filt="all">All</span>
            <span class="chip-filter ${G.filter==='16:9'?'active':''}" data-filt="16:9">16:9</span>
            <span class="chip-filter ${G.filter==='9:16'?'active':''}" data-filt="9:16">9:16</span>
          </div>`;

        if(!list.length){
          wrap.innerHTML = filters + `<p class="hint">No takes yet.</p>`;
          bindGalleryFilters(wrap);
          return;
        }

        const cardMap = new Map();
        const cardsHtml = list.map(t=>{
          const src = URL.createObjectURL(t.blob);
          G.urls.set(t.id, src);
          cardMap.set(t.id, { ...t, url: src });
          const meta = `${escapeHtml(t.aspect || '—')} • ${escapeHtml(fmtMB(t.size))} • ${escapeHtml(kindFrom(t.type))}`;
          const shortName = escapeHtml(t.short || t.name || "Take");
          const noteSafe = escapeHtml(t.note || "");
          return `
            <div class="take-card" data-id="${escapeHtml(t.id)}">
              <video class="take-thumb" src="${escapeHtml(src)}" playsinline preload="metadata"></video>
              <div class="take-row" style="justify-content:space-between;align-items:center;">
                <div>
                  <div style="font-weight:700">${shortName}</div>
                  <div class="take-meta">${meta}</div>
                </div>
                <div class="row" style="flex:0 0 auto; gap:8px; align-items:center;">
                  <button class="btn sm secondary" data-act="play">Play</button>
                  <button class="btn sm" data-act="dl">Download</button>
                  <button class="btn sm secondary" data-act="del">Delete</button>
                </div>
              </div>
              <textarea class="take-note" placeholder="Add a note…">${noteSafe}</textarea>
            </div>`;
        }).join("");

        wrap.innerHTML = filters + cardsHtml;
        bindGalleryFilters(wrap);
        bindGalleryCards(wrap, cardMap);
      }

      function bindGalleryFilters(root){
        $$(".chip-filter", root).forEach(el=>{
          el.onclick = ()=>{
            const sel = el.getAttribute("data-filt") || "all";
            if(G.filter !== sel){ G.filter = sel; renderGallery().catch(()=>{}); }
          };
        });
      }

      function bindGalleryCards(root, map){
        $$(".take-card", root).forEach(card=>{
          const id = card.getAttribute("data-id");
          const rec = id ? map.get(id) : null;
          if(!rec) return;
          const video = card.querySelector("video");
          const btnPlay = card.querySelector('[data-act="play"]');
          const btnDl = card.querySelector('[data-act="dl"]');
          const btnDel = card.querySelector('[data-act="del"]');
          const noteEl = card.querySelector('.take-note');

          btnPlay?.addEventListener("click", ()=>{
            if(!video) return;
            if(video.paused){
              try{ video.currentTime = 0; video.play(); }catch{}
              if(btnPlay) btnPlay.textContent = "Pause";
            }else{
              video.pause();
              if(btnPlay) btnPlay.textContent = "Play";
            }
          });
          video?.addEventListener("ended", ()=>{ if(btnPlay) btnPlay.textContent = "Play"; });
          video?.addEventListener("pause", ()=>{ if(btnPlay && !video.error) btnPlay.textContent = "Play"; });

          btnDl?.addEventListener("click", async ()=>{
            try{
              const file = new File([rec.blob], rec.name, { type: rec.type });
              if(navigator.canShare && navigator.canShare({ files:[file] })){
                try{ await navigator.share({ files:[file], title: rec.short || rec.name }); }
                catch{}
              }else{
                const url = URL.createObjectURL(rec.blob);
                const a = document.createElement("a");
                a.href = url;
                a.download = rec.name;
                document.body.appendChild(a);
                a.click();
                setTimeout(()=>{ URL.revokeObjectURL(url); a.remove(); }, 1200);
              }
            }catch(err){
              console.error("[offbook] download/share error", err);
              alert("Unable to share this take.");
            }
          });

          btnDel?.addEventListener("click", async ()=>{
            if(rec.url){ try{ URL.revokeObjectURL(rec.url); }catch{} }
            try{ await GalleryDB.del(rec.id); }catch{}
            renderGallery().catch(()=>{});
          });

          noteEl?.addEventListener("blur", async ()=>{
            try{
              const { url, ...rest } = rec;
              const updated = { ...rest, note: noteEl.value };
              await GalleryDB.put(updated);
              rec.note = updated.note;
            }catch(err){ console.warn("[offbook] note save failed", err); }
          });
        });
      }


      /* --- Button wiring --- */
      R.btnRender?.addEventListener("click", async ()=>{
        // If we already have pre-rendered clips in RR.map from Rehearse, reuse them.
        const hasCached = primeReaderFromCacheIfAvailable() || (RR.map && RR.map.size);
        if(hasCached && RR.map && RR.map.size){
          setStatusRec(`Voices ready: ${RR.map.size} lines (cached).`);
          try{ preloadReaderBuffers(); }catch{}
          return;
        }
        setStatusRec("Preparing voices…");
        try{
          await renderRehearseVoices(); // fills RR.map
          if(RR.map.size){ setStatusRec("Reader ready."); try{ preloadReaderBuffers(); }catch{}; return; }
        }catch(e){ /* fall through to server render */ }
        // Fallback: server-side combined reader track
        await prepareReader();
      });

      R.btnRec?.addEventListener("click", ()=>{
        if(R.recording) { stopRecording(); }
        else { startRecording(); }
      });

      R.btnCamera?.addEventListener("click", async ()=>{
        R.cameraOn = !R.cameraOn;
        setRailStates();
        await startPreviewIfNeeded();
        try{ updateRecordLayout(); }catch{}
      });

      R.btnCountIn?.addEventListener("click", ()=>{ R.countInOn = !R.countInOn; setRailStates(); });
      R.btnHeadphones?.addEventListener("click", ()=>{
        R.headphonesOn = !R.headphonesOn;
        try{ if(R.mixGainReader) R.mixGainReader.gain.value = R.headphonesOn ? 1.0 : 0.0; }catch{}
        setRailStates();
      });

      $("#btnFlipCam")?.addEventListener("click", async ()=>{
        useBackCamera = !useBackCamera;
        await applyCameraFacing();
      });

      /* Warm permissions when user navigates to Record */
      const _origShowScreen = showScreen;
      showScreen = function(name){
        _origShowScreen(name);
        if(name==="record"){
          try{ requestMicPermissionOnce(); }catch{}
          try{ startPreviewIfNeeded(); }catch{}
          try{ updateRecordLayout(); }catch{}
          setRailStates();
        }
      };

      window.addEventListener("pagehide", ()=>{
<<<<<<< HEAD
        releaseWakeLock();
        resetReaderActiveSources();
        if(hasR()){
          try{ R.readerCtx?.close(); }catch{}
          R.readerCtx = null;
          R.readerGain = null;
          R.readerBridge = null;
          R.readerBridgeSource = null;
          R.readerRecordGain = null;
          R.readerDirectConnected = false;
          R.readerBuffers = new Map();
          R.readerLoading = false;
          R.duckHintShown = false;
        }
        resetGalleryUrls();
=======
        resetReaderActiveSources();
        try{ R.readerCtx?.close(); }catch{}
        R.readerCtx = null;
        R.readerGain = null;
        R.readerBridge = null;
        R.readerBridgeSource = null;
        R.readerRecordGain = null;
        R.readerDirectConnected = false;
        R.readerBuffers = new Map();
        R.readerLoading = false;
        R.duckHintShown = false;
>>>>>>> aa48bd21
      });

      // initial safe boot
      try{
  hydrateRehearse(); applyEditModeUI(); (function initAssign(){ $("#pillScript").textContent="script: "+(S.script_id||"—"); })();
  renderGallery().catch(()=>{});
      }catch(e){ showErr("UI init error: "+e); }
    };

    // Safe boot: never leave page inert
    try {
      if (document.readyState === "loading") {
        document.addEventListener("DOMContentLoaded", boot, { once:true });
      } else {
        boot();
      }
    } catch (e) {
      const eb = document.getElementById("errbar");
      if (eb) { eb.textContent = "Fatal init error: "+e; eb.classList.add("show"); }
    }
  </script>

  <div class="countdown" id="countdown" aria-hidden="true" style="display:none">
    <div class="count-num" id="countNum">3</div>
  </div>
</body>
</html><|MERGE_RESOLUTION|>--- conflicted
+++ resolved
@@ -389,7 +389,6 @@
       box-shadow:0 18px 40px rgba(3,6,15,0.35);
     }
 
-<<<<<<< HEAD
     /* === Record: narrow rail alongside preview === */
     .record-grid{
       display:grid;
@@ -408,34 +407,11 @@
       border:1px solid var(--border);
       border-radius:18px;
       padding:8px;
-=======
-    /* === Record: 16x9 + right rail (uniform pills / responsive with grid areas) === */
-    .record-grid{
-      display:grid;
-      grid-template-columns: minmax(0,1.2fr) 300px; /* more space to the preview */
-      grid-template-rows: auto auto;
-      grid-template-areas:
-        "preview rail"
-        "status  rail";
-      gap:14px;
-      align-items:start;
-    }
-
-    .preview-wrap{ grid-area: preview; width:100%;
-      background:rgba(9,12,20,0.6);
-      border:1px solid var(--border);
-      border-radius:22px;
-      padding:12px;
->>>>>>> aa48bd21
       box-shadow:0 25px 55px rgba(3,6,15,0.45);
       position:relative;
     }
 
-<<<<<<< HEAD
     #preview{
-=======
-    .vid16x9{
->>>>>>> aa48bd21
       width:100%;
       object-fit:cover;
       border-radius:16px;
@@ -446,7 +422,6 @@
       transition:aspect-ratio .25s ease;
     }
 
-<<<<<<< HEAD
     .control-rail{
       grid-area:rail;
       display:grid;
@@ -455,15 +430,6 @@
       justify-items:stretch;
       grid-auto-rows:minmax(var(--btn-h), auto);
       grid-auto-flow:row;
-=======
-    .control-rail{ grid-area: rail; display:grid; grid-template-columns: 1fr; gap:12px }
-    .control-rail .btn{ width:100%; min-height:48px; border-radius:18px } /* uniform pills */
-
-    /* REC visual states */
-    .btn.rec{
-      background:radial-gradient(120px 120px at 50% 30%, rgba(255,88,88,0.4), rgba(255,0,0,0.15)), linear-gradient(135deg, #ff6666, #ff2d2d);
-      color:#fff; box-shadow:0 18px 36px rgba(255,80,80,0.35);
->>>>>>> aa48bd21
     }
 
     .control-rail .btn{
@@ -489,7 +455,6 @@
       animation:renderSweep 1.2s linear infinite;
       border-radius:inherit;
     }
-<<<<<<< HEAD
     @keyframes renderSweep{ to{ transform:translateX(100%); } }
 
     body.record-active{
@@ -504,34 +469,6 @@
       height:100%;
       overflow:hidden;
     }
-=======
-
-    #statusRec{
-      grid-area: status;
-      min-height:22px;
-      padding:10px 12px;
-      white-space:pre;                 /* no weird line breaks */
-      overflow:auto;
-    }
-
-    /* Flip camera translucent overlay */
-    .flipcam{
-      position:absolute;
-      right:16px; bottom:16px;
-      width:44px; height:44px;
-      border-radius:999px;
-      border:1px solid rgba(147,160,195,0.35);
-      background:rgba(12,15,24,0.55);
-      color:#cfd7ff;
-      font-weight:700;
-      box-shadow:0 10px 24px rgba(3,6,15,0.35);
-      backdrop-filter:blur(8px);
-      cursor:pointer;
-    }
-    .flipcam:active{ transform:scale(0.98) }
-
-    /* --- Portrait (stack): Render+REC full width, then 2x2 control rows --- */
->>>>>>> aa48bd21
     @media (max-width: 860px){
       .record-grid{
         grid-template-columns: 1fr;
@@ -542,7 +479,6 @@
         gap:12px;
       }
       .control-rail{
-<<<<<<< HEAD
         grid-template-columns: repeat(2,1fr);
         grid-auto-rows: var(--btn-h);
         align-items:start;
@@ -650,14 +586,9 @@
         grid-template-columns:minmax(0, calc(100% - var(--railW) - 12px)) var(--railW);
         grid-template-areas:"preview rail";
         grid-template-rows:1fr;
-=======
-        display:grid;
-        grid-template-columns: 1fr 1fr;
->>>>>>> aa48bd21
         gap:12px;
         align-items:start;
       }
-<<<<<<< HEAD
       body.record-active #screen-record .preview-wrap{
         padding:8px;
         border-radius:18px;
@@ -681,29 +612,6 @@
       body.record-active .tabbar{
         padding:6px 8px calc(env(safe-area-inset-bottom,0px) + 8px);
       }
-=======
-      /* Row 1: Render + REC full width */
-      #btnRender{ grid-column: 1 / -1; }
-      #btnRec{ grid-column: 1 / -1; }
-
-      /* Row 2: Camera | Count-in */
-      #btnCamera{ grid-column: 1 / 2; }
-      #btnCountIn{ grid-column: 2 / 3; }
-
-      /* Row 3: Headphones full width; Status full width under it */
-      #btnHeadphones{ grid-column: 1 / -1; }
-      #statusRec{ grid-column: 1 / -1; }
-
-      /* Prevent odd narrow wrapping on status in portrait */
-      #statusRec{ white-space: normal; min-height: 44px; }
-    }
-
-    /* --- Landscape: single rail column with identical widths --- */
-    @media (min-width: 861px){
-      .control-rail{ grid-template-columns: 1fr; }
-      /* ensure status stays under preview column */
-      #statusRec{ grid-column: 1 / 2; }
->>>>>>> aa48bd21
     }
 
     @media (orientation: landscape) and (max-width: 1024px){
@@ -1045,7 +953,6 @@
           <button id="btnFlipCam" class="flipcam" aria-label="Flip camera" title="Flip camera">⟳</button>
         </div>
 
-<<<<<<< HEAD
         <!-- Controls -->
         <div class="control-rail controls-stack">
           <button id="btnRender" class="btn btn-render rail landscape-only pos-render">Render</button>
@@ -1054,23 +961,6 @@
           <button id="btnCountIn" class="btn secondary rail landscape-only pos-countin" aria-pressed="true">Count-in: On</button>
           <button id="btnHeadphones" class="btn secondary rail pos-headphones" aria-pressed="true">Headphones: On</button>
         </div>
-=======
-          <!-- overlay flip button -->
-          <button id="btnFlipCam" class="flipcam" aria-label="Flip camera" title="Flip camera">⟳</button>
-        </div>
-
-        <!-- Right: compact control rail -->
-        <div class="control-rail">
-          <button id="btnRender" class="btn rail">Render</button>
-          <button id="btnRec" class="btn rec">REC</button>
-          <button id="btnCamera" class="btn secondary rail" aria-pressed="false">Camera: Off</button>
-          <button id="btnCountIn" class="btn secondary rail" aria-pressed="true">Count-in: On</button>
-          <button id="btnHeadphones" class="btn secondary rail" aria-pressed="true">Headphones: On</button>
-        </div>
-
-        <!-- Status under preview in landscape; spans full width in portrait -->
-        <pre id="statusRec" class="status"></pre>
->>>>>>> aa48bd21
       </div>
     </section>
 
@@ -1209,25 +1099,17 @@
       });
 
       function showScreen(name){
-<<<<<<< HEAD
   $$(".countdown").forEach(x=>x.classList.remove("show"));
   stopAllAudioHard();
         try{
           if(name==="rehearse" || name==="record") acquireWakeLock();
           else releaseWakeLock();
         }catch{}
-=======
-        $$(".countdown").forEach(x=>x.classList.remove("show"));
-        stopAllAudioHard();
->>>>>>> aa48bd21
         if(name!=="record"){
           try{ if(R?.recording){ stopRecording(); } }catch{}
           try{ cleanupStream(); }catch{}
         }
-<<<<<<< HEAD
         document.body.classList.toggle("record-active", name==="record");
-=======
->>>>>>> aa48bd21
         $$(".screen").forEach(s=>s.classList.remove("active"));
         $("#screen-"+name).classList.add("active");
         $$(".tabbar button").forEach(b=>b.classList.remove("active"));
@@ -1236,19 +1118,13 @@
         if(name==="rehearse"){
           try{ primeReaderFromCacheIfAvailable(); }catch{}
         }else if(name==="record"){
-<<<<<<< HEAD
           try{ updateRecordLayout(); }catch{}
-=======
->>>>>>> aa48bd21
           try{ primeReaderFromCacheIfAvailable(); }catch{}
           try{ requestMicPermissionOnce(); }catch{}
           try{ startPreviewIfNeeded(); }catch{}
           try{ setRailStates(); }catch{}
-<<<<<<< HEAD
         }else if(name==="gallery"){
           renderGallery().catch(()=>{});
-=======
->>>>>>> aa48bd21
         }
       }
       $$(".tabbar button").forEach(b=>b.addEventListener("click",()=>showScreen(b.dataset.tab)));
@@ -1687,7 +1563,6 @@
 
       function primeReaderFromCacheIfAvailable(){
         try{
-<<<<<<< HEAD
           if(RR.map && RR.map.size){
             if(hasR()){
               try{ preloadReaderBuffers(); }catch{}
@@ -1705,16 +1580,6 @@
             if(hasR()){
               try{ preloadReaderBuffers(); }catch{}
             }
-=======
-          if(RR.map && RR.map.size){ try{ preloadReaderBuffers(); }catch{}; return true; }
-          const cached = ReaderCache.get();
-          if(cached && typeof cached.size === "number" && cached.size){
-            R.readerBuffers = new Map();
-            resetReaderActiveSources();
-            R.readerLoading = false;
-            RR.map = new Map(cached);
-            try{ preloadReaderBuffers(); }catch{}
->>>>>>> aa48bd21
             return true;
           }
         }catch{}
@@ -1774,7 +1639,6 @@
         const list  = buildFiltered(scene);
         if(!list.length){ setRehearseRenderStatus("No lines to render.","err"); return; }
 
-<<<<<<< HEAD
   RR.rendering = true; RR.failures = 0; RR.map.clear();
         if(hasR()){ R.readerBuffers = new Map(); R.readerLoading = false; }
         resetReaderActiveSources();
@@ -1874,69 +1738,12 @@
           }
         };
 
-=======
-  RR.rendering = true; RR.failures = 0; RR.map.clear(); R.readerBuffers = new Map(); resetReaderActiveSources(); R.readerLoading = false; startDots(); setRehearseRenderStatus("Preparing voices…"," ");
-
-        const voiceFor = (name)=> (S.voice_map[name] || S.supportedVoices[0] || "alloy");
-        const model    = ($("#selTtsModel")).value || "tts-1";
-
-        const CONCURRENCY = isIOS ? 2 : 3;
-        const MAX_ATTEMPTS = 3;
-        const TIMEOUT_MS   = 30000;
-
-        let i = 0, done = 0, firstErr = null;
-        const run = async () => {
-          for(;;){
-            const myIndex = i++;
-            if (myIndex >= list.length) return;
-
-            const ln = list[myIndex];
-            if (ln.speaker === myName()){ done++; setRehearseRenderStatus(`Preparing voices… ${done}/${list.length}`," "); continue; }
-
-            const attempt = async (n) => {
-              const ctrl = new AbortController();
-              const to   = setTimeout(()=>ctrl.abort(), TIMEOUT_MS);
-              try {
-                const r = await fetch("/debug/tts_line", {
-                  method:"POST", headers:JSON_HDRS,
-                  body:JSON.stringify({ voice: voiceFor(ln.speaker), model, text: ln.text }),
-                  signal: ctrl.signal
-                });
-                const txt = await r.text();
-                let j={}; try { j = JSON.parse(txt); } catch {}
-                if (r.ok && j && j.url) return j.url;
-
-                if ([429,500,502,503,504].includes(r.status)) throw new Error("retryable "+r.status);
-                throw new Error("bad "+r.status+" "+txt.slice(0,80));
-              } catch (e) {
-                if (n < MAX_ATTEMPTS) {
-                  const backoff = 400 * Math.pow(2, n) + Math.random()*150;
-                  await new Promise(res => setTimeout(res, backoff));
-                  return attempt(n+1);
-                }
-                throw e;
-              } finally { clearTimeout(to); }
-            };
-
-            try {
-              const url = await attempt(0);
-              RR.map.set(myIndex, url);
-            } catch(e) {
-              RR.failures++; if(!firstErr) firstErr = String(e||"error");
-            } finally {
-              done++; if (done % 2 === 0) setRehearseRenderStatus(`Preparing voices… ${done}/${list.length}`, "");
-            }
-          }
-        };
-
->>>>>>> aa48bd21
         await Promise.all(Array.from({length:CONCURRENCY}, run));
 
         RR.rendering = false; stopDots();
         ReaderCache.set(RR.map);
 
         const okCount = RR.map.size;
-<<<<<<< HEAD
         const errText = String(firstErr || "");
         if (!okCount && /quota-exceeded|exceeded your current quota|HTTP 429/i.test(errText)) {
           setRehearseRenderStatus(
@@ -1951,14 +1758,6 @@
             okCount ? (RR.failures ? "warn":"ok") : "err"
           );
         }
-=======
-        setRehearseRenderStatus(
-          okCount
-            ? `Voices ready: ${okCount} lines${RR.failures ? ` (fallback on ${RR.failures})`:""}${firstErr? ` — last error: ${String(firstErr).slice(0,120)}`:""}`
-            : `No OpenAI clips prepared${firstErr? ` — error: ${String(firstErr).slice(0,160)}`:""}`,
-          okCount ? (RR.failures ? "warn":"ok") : "err"
-        );
->>>>>>> aa48bd21
         try{ preloadReaderBuffers(); }catch{}
       }
   function clearRehearseRender(){ RR.map.clear(); RR.failures=0; stopDots(); R.readerBuffers = new Map(); resetReaderActiveSources(); R.readerLoading=false; setRehearseRenderStatus("Cleared pre-render.","warn"); }
@@ -2009,7 +1808,6 @@
           E.rehearseAudio.onerror = null;
         }
         return false;
-<<<<<<< HEAD
       }
 
       async function playPartnerLine(index, { immediate = false } = {}){
@@ -2024,8 +1822,6 @@
         if(!usedOpenAi){ await synthSpeak(ln.text); }
         if(pace > 0){ await new Promise(r=>setTimeout(r, pace)); }
         return true;
-=======
->>>>>>> aa48bd21
       }
 
       async function step(playMode, opts = {}){
@@ -2110,11 +1906,8 @@
         readerRecordGain: null,
         readerActiveSources: new Set(),
         duckHintShown: false,
-<<<<<<< HEAD
         currentAspect: isPortrait() ? "9:16" : "16:9",
         forcePerLine: false,
-=======
->>>>>>> aa48bd21
       };
       if(R.btnRender && !R.btnRender.dataset.defaultLabel){
         R.btnRender.dataset.defaultLabel = R.btnRender.textContent || "Render";
@@ -2399,13 +2192,9 @@
             }catch{}
           }
 
-<<<<<<< HEAD
           const readerEl = (RR.map && RR.map.size>0)
             ? E?.rehearseAudio
             : (R.forcePerLine ? null : R.audio);
-=======
-          const readerEl = (RR.map && RR.map.size>0) ? E?.rehearseAudio : R.audio;
->>>>>>> aa48bd21
           if(readerEl){
             try{
               const src = R.mixCtx.createMediaElementSource(readerEl);
@@ -2518,10 +2307,7 @@
         if(!R.cameraOn){
           try{ cleanupStream(); }catch{}
           if(R.preview) R.preview.srcObject=null;
-<<<<<<< HEAD
           try{ updateRecordLayout(); }catch{}
-=======
->>>>>>> aa48bd21
           return;
         }
         try{
@@ -2547,10 +2333,7 @@
             if(typeof R.preview.play === "function"){
               R.preview.play().catch(()=>{});
             }
-<<<<<<< HEAD
             try{ updateRecordLayout(); }catch{}
-=======
->>>>>>> aa48bd21
           }
         }catch(e){ setStatusRec("Camera/mic permission denied: "+e); }
       }
@@ -2559,19 +2342,14 @@
       async function applyCameraFacing(){
         R.facing = useBackCamera ? "environment" : "user";
         if(!R.cameraOn) return;
-<<<<<<< HEAD
         try{
           await startPreviewIfNeeded(true);
           updateRecordLayout();
         }
-=======
-        try{ await startPreviewIfNeeded(true); }
->>>>>>> aa48bd21
         catch(e){ setStatusRec("Camera switch error: "+e); }
       }
 
       async function startRecording(){
-<<<<<<< HEAD
   primeReaderFromCacheIfAvailable();
   const dashyScene = sceneHasDashyUserLine();
   const hasClipMap = !!(RR.map && RR.map.size > 0);
@@ -2584,13 +2362,6 @@
   R.forcePerLine = dashyScene;
 
   const useCachedReader = usePerLinePlayback;
-=======
-        primeReaderFromCacheIfAvailable();
-        const prepped = (RR.map && RR.map.size > 0) || !!R.download_url;
-        if(!prepped){ setStatusRec("Render first."); return; }
-
-        const useCachedReader = !!(RR.map && RR.map.size > 0);
->>>>>>> aa48bd21
 
         stopAllAudioHard();
         try{ sr?.stop(); }catch{}
@@ -2622,15 +2393,9 @@
           R.preview.srcObject = R.stream;
           if(typeof R.preview.play === "function"){ R.preview.play().catch(()=>{}); }
         }
-<<<<<<< HEAD
 
         await doBeepsAndCountdown();
 
-=======
-
-        await doBeepsAndCountdown();
-
->>>>>>> aa48bd21
         if(useCachedReader){ try{ await ensureReaderCtx(); }catch{} }
         const finalStream = await buildMixedStreamIfPossible(R.stream);
 
@@ -2652,23 +2417,15 @@
         catch{ R.rec = new MediaRecorder(finalStream); }
 
         R.rec.ondataavailable = (e)=>{ if(e.data && e.data.size>0) R.chunks.push(e.data); };
-<<<<<<< HEAD
         R.rec.onstop = async ()=>{
-=======
-        R.rec.onstop = ()=>{
->>>>>>> aa48bd21
           stopAllAudioHard();
           resetMicAfterRecording();
           try{ R.mixCtx?.close(); }catch{}
           R.mixCtx = null; R.mixDest = null; R.mixGainReader = null; R.mixGainMic = null; R.micHPF = null; R.micCompressor = null;
           R.readerRecordGain = null; R.readerBridge = null; R.readerBridgeSource = null;
           restoreReaderDirectMonitor();
-<<<<<<< HEAD
           try{ await finalizeTake(); }
           catch(e){ console.error("[offbook] finalizeTake error", e); setStatusRec("Save failed. Download immediately to keep the take."); }
-=======
-          finalizeTake();
->>>>>>> aa48bd21
           cleanupStream();
           if(R.cameraOn){ try{ startPreviewIfNeeded(); }catch{} }
           R.recording=false;
@@ -2678,7 +2435,6 @@
 
         R.recording = true;
         setRailStates();
-<<<<<<< HEAD
         // Re-arm SR immediately for your first line in Record
         try{
           if(sr && srToggleOn && srPermGranted && onMyLine()){
@@ -2702,24 +2458,6 @@
           return;
         }
 
-=======
-
-        try{ R.rec.start(); }
-        catch(e){
-          R.recording = false;
-          setRailStates();
-          setStatusRec("Recorder error: "+e);
-          stopAllAudioHard();
-          resetMicAfterRecording();
-          try{ R.mixCtx?.close(); }catch{}
-          R.mixCtx = null; R.mixDest = null; R.mixGainReader = null; R.mixGainMic = null; R.micHPF = null; R.micCompressor = null; R.readerRecordGain = null; R.readerBridge = null; R.readerBridgeSource = null;
-          restoreReaderDirectMonitor();
-          cleanupStream();
-          if(R.cameraOn){ try{ startPreviewIfNeeded(); }catch{} }
-          return;
-        }
-
->>>>>>> aa48bd21
         setStatusRec("Recording…");
 
         await new Promise(r=>setTimeout(r,220));
@@ -2727,11 +2465,7 @@
         if(useCachedReader){
           try{
             playing = true;
-<<<<<<< HEAD
             Promise.resolve(step(true, { immediate: dashyScene })).catch(()=>{});
-=======
-            step(true);
->>>>>>> aa48bd21
             const endWatch = setInterval(()=>{
               if(!R.recording) return clearInterval(endWatch);
               if(!playing){
@@ -2743,11 +2477,7 @@
         }
 
         if(R.audio){
-<<<<<<< HEAD
           if(useSingleTrackPlayback){
-=======
-          if(R.download_url && !useCachedReader){
->>>>>>> aa48bd21
             try{ R.audio.currentTime = 0; await R.audio.play(); }catch{}
             R.audio.onended = ()=>{ setTimeout(()=>{ try{ R.rec?.stop(); }catch{} }, 120); };
           }else{
@@ -2766,10 +2496,7 @@
         }
         try{ R.rec?.stop(); }catch{}
         R.recording = false;
-<<<<<<< HEAD
         R.forcePerLine = false;
-=======
->>>>>>> aa48bd21
         setRailStates();
         setStatusRec("Stopping…");
       }
@@ -2777,7 +2504,6 @@
       async function finalizeTake(){
         const isVid = !!R.cameraOn;
         const blob = new Blob(R.chunks, { type: (R.rec && R.rec.mimeType) ? R.rec.mimeType : (isVid ? "video/mp4" : "audio/mp4") });
-<<<<<<< HEAD
         if(!blob || !blob.size){ setStatusRec("No data captured."); return; }
         const aspect = R.currentAspect || (isPortrait() ? "9:16" : "16:9");
         try{
@@ -2848,15 +2574,6 @@
       function shortLabel(n){
         const num = Math.max(1, n);
         return "TK" + String(num).padStart(2, "0");
-=======
-        if (!blob || !blob.size) { setStatusRec("No data captured."); return; }
-        const url = URL.createObjectURL(blob);
-        const ts = new Date().toISOString().replace(/[:.]/g,"-");
-        const ext = (blob.type.startsWith("video/") ? "mp4" : (blob.type.includes("webm") ? "webm" : "m4a"));
-        const name = `${isVid?"take-video":"take-audio"}-${ts}.${ext}`;
-        R.takes.unshift({ url, name, type: blob.type, size: blob.size });
-        setStatusRec("Saved to Gallery.");
->>>>>>> aa48bd21
       }
 
       async function pruneTakes(){
@@ -3100,7 +2817,6 @@
       };
 
       window.addEventListener("pagehide", ()=>{
-<<<<<<< HEAD
         releaseWakeLock();
         resetReaderActiveSources();
         if(hasR()){
@@ -3116,19 +2832,6 @@
           R.duckHintShown = false;
         }
         resetGalleryUrls();
-=======
-        resetReaderActiveSources();
-        try{ R.readerCtx?.close(); }catch{}
-        R.readerCtx = null;
-        R.readerGain = null;
-        R.readerBridge = null;
-        R.readerBridgeSource = null;
-        R.readerRecordGain = null;
-        R.readerDirectConnected = false;
-        R.readerBuffers = new Map();
-        R.readerLoading = false;
-        R.duckHintShown = false;
->>>>>>> aa48bd21
       });
 
       // initial safe boot
