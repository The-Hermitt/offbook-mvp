--- conflicted
+++ resolved
@@ -366,46 +366,27 @@
       box-shadow:0 18px 40px rgba(3,6,15,0.35);
     }
 
-<<<<<<< HEAD
     /* === Record: 16x9 + right rail (uniform pills / responsive with grid areas) === */
     .record-grid{
       display:grid;
       grid-template-columns: minmax(0,1.2fr) 300px; /* more space to the preview */
-=======
-    /* === Record: 16x9 + right rail (uniform pills / responsive, with grid areas) === */
-    .record-grid{
-      display:grid;
-      grid-template-columns: 1fr 320px;
->>>>>>> 91789889
       grid-template-rows: auto auto;
       grid-template-areas:
         "preview rail"
         "status  rail";
-<<<<<<< HEAD
       gap:14px;
       align-items:start;
     }
 
-=======
-      gap:16px;
-      align-items:start;
-    }
->>>>>>> 91789889
     .preview-wrap{ grid-area: preview; width:100%;
       background:rgba(9,12,20,0.6);
       border:1px solid var(--border);
       border-radius:22px;
-<<<<<<< HEAD
       padding:12px;
       box-shadow:0 25px 55px rgba(3,6,15,0.45);
       position:relative;
     }
 
-=======
-      padding:10px;
-      box-shadow:0 25px 55px rgba(3,6,15,0.45);
-    }
->>>>>>> 91789889
     .vid16x9{
       width:100%;
       aspect-ratio:16/9;
@@ -415,16 +396,11 @@
       object-fit:cover;
       display:block;
     }
-<<<<<<< HEAD
 
     .control-rail{ grid-area: rail; display:grid; grid-template-columns: 1fr; gap:12px }
     .control-rail .btn{ width:100%; min-height:48px; border-radius:18px } /* uniform pills */
 
     /* REC visual states */
-=======
-    .control-rail{ grid-area: rail; display:grid; grid-template-columns: 1fr; gap:12px }
-    .control-rail .btn{ width:100%; min-height:48px; border-radius:18px }
->>>>>>> 91789889
     .btn.rec{
       background:radial-gradient(120px 120px at 50% 30%, rgba(255,88,88,0.4), rgba(255,0,0,0.15)), linear-gradient(135deg, #ff6666, #ff2d2d);
       color:#fff; box-shadow:0 18px 36px rgba(255,80,80,0.35);
@@ -433,7 +409,6 @@
       background:linear-gradient(135deg, #191b28, #121522);
       color:#ff6969; border:1px solid rgba(255,120,120,0.4);
     }
-<<<<<<< HEAD
 
     #statusRec{
       grid-area: status;
@@ -460,11 +435,6 @@
     .flipcam:active{ transform:scale(0.98) }
 
     /* --- Portrait (stack): Render+REC full width, then 2x2 control rows --- */
-=======
-    #statusRec{ grid-area: status; min-height:22px }
-
-    /* --- Portrait: single column, 2x2 controls; status on right of row 3 --- */
->>>>>>> 91789889
     @media (max-width: 860px){
       .record-grid{
         grid-template-columns: 1fr;
@@ -476,7 +446,6 @@
         gap:12px;
       }
       .control-rail{
-<<<<<<< HEAD
         display:grid;
         grid-template-columns: 1fr 1fr;
         gap:12px;
@@ -503,17 +472,6 @@
       .control-rail{ grid-template-columns: 1fr; }
       /* ensure status stays under preview column */
       #statusRec{ grid-column: 1 / 2; }
-=======
-        grid-template-columns: 1fr 1fr;
-        gap:12px;
-      }
-      #btnRender{ grid-column: 1 / -1; }
-      #btnRec{ grid-column: 1 / -1; }
-      #btnCamera{ grid-column: 1 / 2; }
-      #btnCountIn{ grid-column: 2 / 3; }
-      #btnHeadphones{ grid-column: 1 / 2; }
-      #statusRec{ grid-column: 2 / 3; }
->>>>>>> 91789889
     }
 
     /* L→R dots for loading */
@@ -679,13 +637,10 @@
           <audio id="readerAudio" preload="auto" playsinline></audio>
         </div>
 
-<<<<<<< HEAD
           <!-- overlay flip button -->
           <button id="btnFlipCam" class="flipcam" aria-label="Flip camera" title="Flip camera">⟳</button>
         </div>
 
-=======
->>>>>>> 91789889
         <!-- Right: compact control rail -->
         <div class="control-rail">
           <button id="btnRender" class="btn rail">Render</button>
@@ -695,11 +650,7 @@
           <button id="btnHeadphones" class="btn secondary rail" aria-pressed="true">Headphones: On</button>
         </div>
 
-<<<<<<< HEAD
         <!-- Status under preview in landscape; spans full width in portrait -->
-=======
-        <!-- Status: under the video in landscape; grid-placed in portrait -->
->>>>>>> 91789889
         <pre id="statusRec" class="status"></pre>
       </div>
     </section>
@@ -1271,14 +1222,11 @@
         headphonesOn: true,
         recording: false,
         prevSrToggle: null,
-<<<<<<< HEAD
         facing: "user",               // or "environment"
         mixCtx: null,
         mixDest: null,
         mixGainReader: null,
         mixGainMic: null,
-=======
->>>>>>> 91789889
       };
       R.audio?.setAttribute("playsinline","");
 
@@ -1323,7 +1271,6 @@
         updateMicBadge();
       }
 
-<<<<<<< HEAD
       async function buildMixedStreamIfPossible(rawStream){
         if(!rawStream) return rawStream;
         try{
@@ -1379,8 +1326,6 @@
         return rawStream;
       }
 
-=======
->>>>>>> 91789889
       /* --- Render reader (animated dots in status) --- */
       async function prepareReader(){
         if(!S.script_id){ setStatusRec("Import & Assign first."); return; }
@@ -1431,7 +1376,6 @@
         });
 
         const step = async (n, freq)=>{ if(num){ num.textContent=String(n); } await beep(freq); await new Promise(r=>setTimeout(r,520)); };
-<<<<<<< HEAD
 
         await step(3, 880);
         await step(2, 880);
@@ -1448,20 +1392,6 @@
           if(R.preview) R.preview.srcObject=null;
           return;
         }
-=======
-
-        await step(3, 880);
-        await step(2, 880);
-        await step(1, 660);
-
-        try{ await ctx.close(); }catch{}
-        if(overlay){ overlay.style.display="none"; }
-      }
-
-      /* --- Recording flow --- */
-      async function startPreviewIfNeeded(){
-        if(!R.cameraOn){ R.preview.srcObject=null; return; }
->>>>>>> 91789889
         try{
           if(forceRestart && R.stream){ cleanupStream(); }
           if(!R.stream){
@@ -1479,7 +1409,6 @@
           }
         }catch(e){ setStatusRec("Camera/mic permission denied: "+e); }
       }
-<<<<<<< HEAD
 
       let useBackCamera = false;
       async function applyCameraFacing(){
@@ -1526,31 +1455,10 @@
         try{
           await requestMicPermissionOnce();
           srToggleOn = true;
-=======
-
-      async function startRecording(){
-        const prepped = (RR.map && RR.map.size > 0) || !!R.download_url;
-        if(!prepped){ setStatusRec("Render first."); return; }
-        try{
-          const needVideo = !!R.cameraOn;
-          R.stream = await navigator.mediaDevices.getUserMedia({ audio:true, video:needVideo });
-          R.preview.srcObject = needVideo ? R.stream : null;
-        }catch(e){ setStatusRec("Permission error: "+e); return; }
-
-        await doBeepsAndCountdown(); // count-in beeps if enabled
-
-        /* Enable the same listen/respond flow as Rehearse */
-        R.prevSrToggle = srToggleOn;
-        try{
-          // grant mic & energy monitor so auto-advance works like Rehearse
-          await requestMicPermissionOnce();
-          srToggleOn = true;    // mirror "Mic: On"
->>>>>>> 91789889
           startMicMonitor();
         }catch{}
         updateMicBadge();
 
-<<<<<<< HEAD
         try{ idx = 0; }catch{}
         try{ highlightCurrent?.(); }catch{}
         try{ clearMy(); }catch{}
@@ -1628,52 +1536,6 @@
         try{ R.rec?.stop(); }catch{}
         R.recording = false;
         setRailStates();
-=======
-        /* Begin capture */
-        R.chunks = [];
-        const mime = pickMime(!!R.cameraOn);
-        try{ R.rec = mime ? new MediaRecorder(R.stream, { mimeType: mime }) : new MediaRecorder(R.stream); }
-        catch{ R.rec = new MediaRecorder(R.stream); }
-        R.rec.ondataavailable = (e)=>{ if(e.data && e.data.size>0) R.chunks.push(e.data); };
-        R.rec.onstop = ()=>{
-          try{ playing = false; window.speechSynthesis?.cancel(); E?.rehearseAudio?.pause(); }catch{}
-          try{ sr?.stop(); }catch{}
-          resetMicAfterRecording();
-          finalizeTake();
-          cleanupStream();
-          R.recording=false;
-          setRailStates();
-        };
-        R.recording = true; setRailStates();
-        R.rec.start();
-
-        /* Kick off line-by-line playback using the same step() as Rehearse */
-        try{
-          playing = true;
-          step(true);
-          // watcher: when reader flow finishes, stop the recorder automatically
-          const endWatch = setInterval(()=>{
-            if(!R.recording) return clearInterval(endWatch);
-            if(!playing){
-              try{ R.rec?.stop(); }catch{}
-              clearInterval(endWatch);
-            }
-          }, 300);
-        }catch{}
-
-        try{ R.audio.currentTime = 0; await R.audio.play(); }catch{}
-        R.audio.onended = ()=>{ setTimeout(()=>{ try{ R.rec?.stop(); }catch{} }, 120); };
-        setStatusRec("Recording…");
-      }
-
-      function stopRecording(){
-        try{ R.rec?.stop(); }catch{}
-        // stop the reader flow too
-        try{ playing = false; window.speechSynthesis?.cancel(); E?.rehearseAudio?.pause(); }catch{}
-        try{ sr?.stop(); }catch{}
-        resetMicAfterRecording();
-        cleanupStream();
->>>>>>> 91789889
         setStatusRec("Stopping…");
       }
 
@@ -1691,7 +1553,6 @@
 
       /* --- Button wiring --- */
       R.btnRender?.addEventListener("click", async ()=>{
-<<<<<<< HEAD
         // If we already have pre-rendered clips in RR.map from Rehearse, reuse them.
         const hasCached = primeReaderFromCacheIfAvailable() || (RR.map && RR.map.size);
         if(hasCached && RR.map && RR.map.size){
@@ -1705,16 +1566,6 @@
         }catch(e){ /* fall through to server render */ }
         // Fallback: server-side combined reader track
         await prepareReader();
-=======
-        setStatusRec("Preparing voices…");
-        try{
-          // fills RR.map
-          await renderRehearseVoices();
-          setStatusRec("Reader ready.");
-        }catch(e){
-          setStatusRec("Render error: "+e);
-        }
->>>>>>> 91789889
       });
 
       R.btnRec?.addEventListener("click", ()=>{
@@ -1729,7 +1580,6 @@
       });
 
       R.btnCountIn?.addEventListener("click", ()=>{ R.countInOn = !R.countInOn; setRailStates(); });
-<<<<<<< HEAD
       R.btnHeadphones?.addEventListener("click", ()=>{
         R.headphonesOn = !R.headphonesOn;
         try{ if(R.mixGainReader) R.mixGainReader.gain.value = R.headphonesOn ? 1.0 : 0.0; }catch{}
@@ -1740,9 +1590,6 @@
         useBackCamera = !useBackCamera;
         await applyCameraFacing();
       });
-=======
-      R.btnHeadphones?.addEventListener("click", ()=>{ R.headphonesOn = !R.headphonesOn; setRailStates(); });
->>>>>>> 91789889
 
       /* Warm permissions when user navigates to Record */
       const _origShowScreen = showScreen;
