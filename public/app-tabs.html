﻿<!doctype html>

<html lang="en">

<head>

  <meta charset="utf-8" />

  <title>OFFBOOK — Rehearsal MVP</title>

  <meta name="viewport" content="width=device-width, initial-scale=1, maximum-scale=1, user-scalable=no, viewport-fit=cover" />

  <!-- PWA / iOS standalone niceties -->

  <link rel="manifest" href="/manifest.webmanifest">

  <meta name="apple-mobile-web-app-capable" content="yes">

  <meta name="apple-mobile-web-app-status-bar-style" content="black-translucent">

  <link rel="apple-touch-icon" href="/icons/icon-192.png">

  <script>

    (function () {

      const vp = document.querySelector('meta[name=viewport]');

      if (vp) {

        vp.setAttribute('content', 'width=device-width, initial-scale=1, maximum-scale=1, user-scalable=no, viewport-fit=cover');

      }



      let lastTouchEnd = 0;

      document.addEventListener('touchend', function (e) {

        const now = Date.now();

        if (now - lastTouchEnd <= 350) e.preventDefault();

        lastTouchEnd = now;

      }, { passive: false });



      document.addEventListener('gesturestart', e => e.preventDefault(), { passive: false });

    })();

  </script>

    <style>

    /* Safe-area headroom (iOS Dynamic Island / status bars) */

    :root {

      --safe-top: env(safe-area-inset-top, 0px);

      --bg:#05070d;

      --panel:rgba(18,21,30,0.78);

      --panel-2:rgba(12,14,22,0.85);

      --text:#f2f4ff;

      --muted:#9aa3bc;

      --border:rgba(118,130,164,0.2);

      --focus:#9ab2ff;

      --accent:#8da2ff;

      --danger:#ef4444;

      --ok:#16a34a;

      --warn:#f4c542;

      --maxw:760px;

      --rail-w: clamp(160px, 22vw, 220px);

      --btn-h: 44px;

      --btn-fs: 14px;

      --btn-pad-v: 10px;

      --btn-pad-h: 12px;

  --preview-ar: 16/9;

  --tabsH: 86px;

  --railW: 200px;

    }

    /* Orientation utility classes */

    @media (orientation: portrait){ .landscape-only{ display:none !important; } }

    @media (orientation: landscape){ .portrait-only{ display:none !important; } }

    @media (max-width: 600px){

      :root{ --tabsH: 102px; }

    }

    *{ box-sizing:border-box }

    html,body{

      overscroll-behavior:none;

      touch-action:manipulation;

      margin:0;

      padding:0;

      min-height:100%;

      background:

        radial-gradient(circle at 20% 18%, rgba(74,97,162,0.32), transparent 58%),

        radial-gradient(circle at 78% 4%, rgba(156,104,255,0.22), transparent 52%),

        radial-gradient(circle at 48% 120%, rgba(76,83,112,0.35), transparent 55%),

        #05060a;

      color:var(--text);

      font-family:"SF Pro Display","SF Pro Text",-apple-system,system-ui,"Segoe UI",Roboto,Arial,sans-serif;

      -webkit-font-smoothing:antialiased;

    }

    /* Give the whole app a small buffer at the very top */

    body{

      position:relative;

      padding-top:max(8px, var(--safe-top));

    }

    body::before{

      content:"";

      position:fixed;

      inset:0;

      pointer-events:none;

      background:linear-gradient(150deg, rgba(255,255,255,0.05), rgba(0,0,0,0.68) 65%);

      mix-blend-mode:screen;

      opacity:0.7;

      z-index:0;

    }

    /* If a header is still present anywhere, respect safe-area */

    header{

      padding:calc(28px + var(--safe-top)) 20px 18px;

      position:relative;

      z-index:1;

    }

    header .brand{

      max-width:var(--maxw);

      margin:0 auto;

      display:flex;

      align-items:center;

      gap:16px;

      position:relative;

    }

    .brand-copy{

      display:flex;

      flex-direction:column;

      gap:4px;

    }

    .brand-title{

      font-size:18px;

      font-weight:700;

      letter-spacing:.4px;

    }

    .brand-subtitle{

      position:absolute;

      right:0;

      top:2px;

      font-size:13px;

      color:var(--muted);

      letter-spacing:2.4px;

      text-transform:uppercase;

      white-space:nowrap;

    }

    main{

      /* existing padding stays; add safe-top on top */

      padding:calc(8px + var(--safe-top)) 20px 120px;

      max-width:var(--maxw);

      margin:0 auto;

      position:relative;

      z-index:1;

    }

    main::before{

      content:"";

      position:absolute;

      inset:0;

      border-radius:36px;

      background:linear-gradient(140deg, rgba(255,255,255,0.05), rgba(12,14,21,0.82));

      box-shadow:0 50px 120px rgba(3,5,12,0.6);

      z-index:-1;

      pointer-events:none;

    }

  .hidden{ display:none; }

  #routeWarn,#routeWarnRecord{ display:none !important; }

  html { -webkit-text-size-adjust: 100%; }

  button,[role="button"]{ touch-action:manipulation; }

  /* First card breathing room (covers all tabs) */

  main > *:first-child{ margin-top:max(8px, calc(var(--safe-top) / 2)); }

    .card{

      background:var(--panel);

      border:1px solid var(--border);

      border-radius:24px;

      padding:20px;

      box-shadow:0 25px 60px rgba(3,6,15,0.45);

      backdrop-filter:blur(24px);

      -webkit-backdrop-filter:blur(24px);

    }

    h3,h4{

      margin:4px 0 14px;

      font-size:20px;

      font-weight:700;

      letter-spacing:.3px;

    }

    .hint{

      color:var(--muted);

      font-size:13px;

      line-height:1.5;

      letter-spacing:.2px;

    }

    label{

      display:block;

      font-size:12px;

      color:var(--muted);

      margin:10px 0 6px;

      letter-spacing:.4px;

      text-transform:uppercase;

    }

    input[type="text"],textarea,select{

      width:100%;

      border:1px solid rgba(147,160,195,0.28);

      background:rgba(9,11,20,0.75);

      color:var(--text);

      border-radius:16px;

      padding:12px 14px;

      font-size:15px;

      transition:border-color .2s ease, box-shadow .2s ease, background .2s ease;

    }

    input[type="text"]:focus,textarea:focus,select:focus{

      outline:none;

      border-color:var(--focus);

      box-shadow:0 0 0 4px rgba(130,158,255,0.18);

      background:rgba(12,14,24,0.92);

    }

    textarea{ min-height:130px; line-height:1.4; resize:vertical }

    select{ appearance:none }

    .assign-voice-select {

      min-width: 90px;

      max-width: 140px;

      padding-inline: 8px;

      border-radius: 16px;

    }

    .btn{

      display:inline-flex;

      align-items:center;

      justify-content:center;

      background:linear-gradient(135deg, rgba(147,167,255,0.96), rgba(218,223,255,0.96));

      color:#05070d;

      border:none;

      padding:12px 18px;

      border-radius:16px;

      font-weight:700;

      font-size:15px;

      min-height:46px;

      cursor:pointer;

      letter-spacing:.3px;

      box-shadow:0 18px 36px rgba(85,115,255,0.35);

      transition:transform .2s ease, box-shadow .2s ease;

    }

    .btn.loading {

      opacity: 0.6;

      pointer-events: none;

    }

    .btn:hover{ transform:translateY(-1px); box-shadow:0 20px 40px rgba(85,115,255,0.4) }

    .btn:active{ transform:translateY(0); box-shadow:0 12px 26px rgba(85,115,255,0.28) }

    .btn.secondary{

      background:rgba(15,19,30,0.6);

      color:var(--text);

      border:1px solid rgba(150,164,200,0.3);

      box-shadow:none;

    }

    .btn.secondary:hover{ border-color:rgba(154,178,255,0.5) }

    .btn.ghost{

      background:rgba(10,12,20,0.45);

      color:var(--muted);

      border:1px dashed rgba(150,164,200,0.3);

      box-shadow:none;

    }

    .btn.danger{

      background:linear-gradient(135deg, rgba(239,68,68,0.95), rgba(200,48,48,0.95));

      color:#fff;

      box-shadow:0 18px 36px rgba(239,68,68,0.35);

    }

    .btn.danger:hover{ box-shadow:0 20px 40px rgba(239,68,68,0.4) }

    .btn.danger:active{ box-shadow:0 12px 26px rgba(239,68,68,0.28) }

    .btn.sm{ padding:8px 12px; font-size:12px; border-radius:12px; min-height:34px }

    .row{ display:flex; gap:10px } .row>*{ flex:1 }

    .spacer6{ height:6px } .spacer8{ height:8px } .spacer12{ height:12px } .spacer16{ height:16px }

    .tabbar{

      position:fixed;

      bottom:0;

      left:0;

      right:0;

      background:rgba(10,12,20,0.88);

      border-top:1px solid rgba(120,132,168,0.2);

      padding:8px 12px 16px;

      z-index:40;

      backdrop-filter:blur(22px);

      -webkit-backdrop-filter:blur(22px);

      box-shadow:0 -12px 24px rgba(0,0,0,0.4);

    }

    .tabbar-inner{

      max-width:var(--maxw);

      margin:0 auto;

      display:grid;

      grid-template-columns:repeat(6,1fr);

      gap:8px;

    }

    .tabbar button{

      appearance:none;

      border:none;

      background:transparent;

      color:var(--muted);

      padding:12px 4px;

      font-size:12px;

      font-weight:600;

      letter-spacing:.3px;

      border-radius:14px;

      transition:color .2s ease, background .2s ease;

    }

    .tabbar button.active{

      color:var(--text);

      background:linear-gradient(135deg, rgba(147,167,255,0.18), rgba(229,233,255,0.05));

    }

    .screen{ display:none; pointer-events:auto } .screen.active{ display:block }

    .inner-tabs{ display:flex; gap:10px }

    .inner-tabs button{

      flex:1;

      border:1px solid rgba(147,160,195,0.3);

      background:rgba(9,12,20,0.6);

      color:var(--text);

      padding:11px;

      border-radius:14px;

      font-weight:700;

      letter-spacing:.3px;

      transition:border-color .2s ease, background .2s ease;

    }

    .inner-tabs button.active{

      background:rgba(17,21,34,0.85);

      border-color:var(--focus);

      box-shadow:0 10px 24px rgba(85,115,255,0.25);

    }

    .import-saved-scripts {

      padding: 8px 12px;

    }

    .saved-scripts-header {

      display: flex;

      justify-content: space-between;

      align-items: center;

      margin-bottom: 6px;

    }

    .saved-scripts-title {

      font-weight: 600;

      font-size: 14px;

    }

    .saved-scripts-status {

      font-size: 11px;

      opacity: 0.7;

    }

    .saved-scripts-strip {

      display: flex;

      overflow-x: auto;

      gap: 8px;

      padding-bottom: 4px;

    }

    .saved-script-card {

      flex: 0 0 auto;

      min-width: 120px;

      max-width: 160px;

      padding: 8px;

      border-radius: 10px;

      border: 1px solid rgba(255,255,255,0.12);

      background-color: rgba(0,0,0,0.3);

      font-size: 12px;

    }

    .saved-script-card,

    .saved-script-card:active,

    .saved-script-card:focus {

      -webkit-tap-highlight-color: transparent;

      outline: none;

    }

    .saved-script-card .script-title {

      font-weight: 600;

      margin-bottom: 2px;

    }

    .saved-script-card .script-meta {

      font-size: 11px;

      opacity: 0.8;

    }

    .saved-script-card.saved-script-new {

      border-style: dashed;

      display: flex;

      align-items: center;

      justify-content: center;

      text-align: center;

    }

    .saved-script-confirm-overlay {

      position: fixed;

      inset: 0;

      background: rgba(0, 0, 0, 0.5);

      display: flex;

      align-items: center;

      justify-content: center;

      z-index: 9999;

    }

    .saved-script-confirm-dialog {

      background: #101018;

      border-radius: 16px;

      padding: 16px 20px;

      max-width: 260px;

      width: calc(100% - 40px);

      box-shadow: 0 12px 30px rgba(0, 0, 0, 0.5);

    }

    .saved-script-confirm-title {

      font-weight: 600;

      margin-bottom: 4px;

    }

    .saved-script-confirm-text {

      font-size: 0.85rem;

      opacity: 0.9;

      margin-bottom: 12px;

    }

    .saved-script-confirm-buttons {

      display: flex;

      justify-content: flex-end;

      gap: 8px;

    }

    /* Prevent long-press text selection in the delete modal */

    .saved-script-confirm-dialog,

    .saved-script-confirm-dialog * {

      -webkit-user-select: none;

      user-select: none;

    }

    /* Avoid text-selection handles on long-press of saved script cards */

    .saved-script-card,

    .saved-script-card * {

      -webkit-user-select: none;

      user-select: none;

    }

    .import-editor {

      padding: 8px 12px 16px;

      border-top: 1px solid rgba(255,255,255,0.12);

      margin-top: 4px;

    }

    .import-editor-header {

      display: flex;

      justify-content: space-between;

      align-items: baseline;

      margin-bottom: 6px;

    }

    .import-editor-title {

      font-weight: 600;

      font-size: 14px;

    }

    .import-editor-meta {

      font-size: 11px;

      opacity: 0.8;

    }

    .import-scene-selector {

      display: flex;

      flex-wrap: nowrap;

      overflow-x: auto;

      gap: 6px;

      margin-bottom: 8px;

    }

    .import-scene-chip {

      flex: 0 0 auto;

      padding: 4px 8px;

      border-radius: 999px;

      border: 1px solid rgba(255,255,255,0.18);

      font-size: 11px;

      opacity: 0.9;

      background: transparent;

      color: inherit;

    }

    .import-scene-chip.active {

      background-color: rgba(255,255,255,0.12);

      border-color: rgba(255,255,255,0.4);

    }

    .import-lines-list {

      display: flex;

      flex-direction: column;

      gap: 4px;

      max-height: 260px;

      overflow-y: auto;

      padding-right: 2px;

    }

    .import-line-textarea {

      flex: 1 1 0;

      border-radius: 12px;

      border: 1px solid rgba(255,255,255,0.16);

      background-color: rgba(0,0,0,0.2);

      color: inherit;

      font: inherit;

      padding: 6px 8px;

      resize: none;

      overflow: hidden;

      min-height: 2.4rem;

      max-height: none;

      line-height: 1.5;

      height: auto;

      box-sizing: border-box;

    }

    /* MVP: hide bottom "Add line" control in Import editor */

    .import-editor-add-row,

    .import-line-add {

      display: none !important;

    }

    .import-editor-footer {

      margin-top: 10px;

    }

    .import-editor-hint {

      margin-bottom: 8px;

      max-width: 100%;

      font-size: 11px;

      opacity: 0.7;

    }

    .import-editor-actions {

      display: flex;

      gap: 8px;

    }

    .import-editor-actions .btn {

      flex: 1 1 0;

    }

    .import-editor-empty {

      font-size: 12px;

      opacity: 0.7;

    }

    pre.status{

      white-space:pre-wrap;

      word-break:break-word;

      background:rgba(7,9,16,0.75);

      border:1px dashed rgba(147,160,195,0.35);

      border-radius:16px;

      padding:10px 12px;

      color:#b5c0d8;

      min-height:24px;

    }

    .pill{

      display:inline-block;

      padding:6px 12px;

      border-radius:999px;

      border:1px solid rgba(147,160,195,0.32);

      background:rgba(12,15,24,0.75);

      font-size:12px;

      margin-right:6px;

      letter-spacing:.3px;

    }

    .small{ font-size:12px; color:var(--muted); letter-spacing:.2px }

    /* Settings action row: tidy 2×2 grid on small screens */

    #screen-settings #authActionsRow {

      display: grid;

      grid-template-columns: 1fr 1fr;

      gap: 10px;

    }

    @media (min-width: 560px) {

      #screen-settings #authActionsRow {

        grid-template-columns: repeat(4, 1fr);

      }

    }



    #screen-settings .settings-row{

      display:flex;

      align-items:center;

      justify-content:space-between;

      gap:10px;

      padding:6px 0;

    }

    #screen-settings .settings-label{

      font-size:13px;

      color:var(--muted);

      letter-spacing:.2px;

    }

    #screen-settings .settings-value{

      font-size:14px;

      font-weight:700;

      text-align:right;

      word-break:break-word;

    }

    

    /* Rehearse render status - keep visible and readable */

    #rehearseRenderStatus{

      display:block;

      margin-top:6px;

      padding:8px 10px;

      background:rgba(9,12,20,0.65);

      border:1px dashed rgba(147,160,195,0.35);

      border-radius:12px;

      line-height:1.35;

      min-height:22px;              /* keeps the bar from collapsing */

    }

    #rehearseRenderStatus .dots{ margin-left:6px }

    /* Rehearse */

    .line{

      padding:12px 14px;

      border-radius:18px;

      border:1px solid rgba(120,134,170,0.25);

      margin-bottom:10px;

      background:rgba(9,12,20,0.68);

      position:relative;

      box-shadow:0 16px 36px rgba(3,6,15,0.35);

    }

    .line.me{ border-color:rgba(144,167,255,0.55); background:rgba(17,20,32,0.9); box-shadow:0 22px 40px rgba(90,118,255,0.35) }

    .line .who{ font-weight:700; margin-bottom:6px; letter-spacing:.25px }

    .line .text{ line-height:1.5; color:var(--text) }

    .controls{ display:flex; gap:10px; align-items:center; flex-wrap:wrap }

    .playing{ outline:2px solid var(--focus); outline-offset:2px }

    .badge{

      font-size:11px;

      padding:5px 10px;

      border-radius:999px;

      border:1px solid rgba(147,160,195,0.32);

      background:rgba(10,12,20,0.7);

      color:#b5c0d8;

      letter-spacing:.2px;

    }

    .badge.ok{ color:#4ade80 }

    .badge.warn{ color:#f4c542 }

    .badge.err{ color:#ff7b7b }

    .editbar{ position:absolute; top:10px; right:10px; display:flex; gap:8px }

    .chip{

      font-size:11px;

      padding:5px 10px;

      border-radius:999px;

      border:1px solid rgba(147,160,195,0.32);

      background:rgba(12,15,24,0.7);

      color:#b5c0d8;

      cursor:pointer;

      user-select:none;

      letter-spacing:.2px;

    }

    .chip.danger{ border-color:#e96; color:#ff7b7b }

    .text[contenteditable="true"]{ outline:1px dashed var(--focus); border-radius:10px; padding:6px; background:rgba(7,10,18,0.6) }

    .inline-slot{ display:none; align-items:center; justify-content:center; margin:12px 0 14px }

    .inline-slot .ghostline{ width:100%; border:1px dashed rgba(147,160,195,0.3); border-radius:16px; padding:12px }

    .inline-form{ width:100%; background:rgba(9,12,20,0.72); border:1px solid rgba(147,160,195,0.3); border-radius:18px; padding:14px; margin-top:10px }



    /* Sticky toolbar */

    .toolbar{

      position:sticky;

      top:calc(var(--safe-top) + 2px); /* stop just below iOS status/Dynamic Island */

      z-index:40;

      margin:0 -20px 16px;

      padding:16px env(safe-area-inset-right) 16px env(safe-area-inset-left);

      background:linear-gradient(180deg, rgba(10,12,20,0.92) 0%, rgba(9,11,18,0.88) 100%);

      border-bottom:1px solid rgba(118,130,164,0.2);

      border-top-left-radius:24px;

      border-top-right-radius:24px;

      backdrop-filter:blur(18px);

      -webkit-backdrop-filter:blur(18px);

      box-shadow:0 25px 60px rgba(3,6,15,0.45);

    }

    .toolbar .controls{ justify-content:space-between }

    .toolbar .left, .toolbar .right{ display:flex; gap:10px; align-items:center; flex-wrap:wrap }

    .btn.icon{ min-width:auto; padding:12px }

    .btn.icon::before{ content:"⟲"; font-weight:900; font-size:20px; line-height:1; display:block; }



    /* Record */

    .countdown{

      position:fixed;

      inset:0;

      display:none;

      align-items:center;

      justify-content:center;

      background:rgba(5,7,12,0.78);

      backdrop-filter:blur(10px);

      z-index:1000;

    }

    .countdown.show{ display:flex }

    .count-num{

      font-size:68px;

      font-weight:800;

      background:linear-gradient(135deg, rgba(20,22,32,0.95), rgba(7,8,14,0.95));

      color:#fff;

      padding:26px 42px;

      border-radius:22px;

      border:1px solid rgba(147,160,195,0.3);

      box-shadow:0 28px 70px rgba(0,0,0,0.55);

    }

    .gallery-item{

      border:1px solid rgba(147,160,195,0.28);

      border-radius:18px;

      padding:12px;

      margin-bottom:10px;

      background:rgba(9,12,20,0.7);

      box-shadow:0 18px 40px rgba(3,6,15,0.35);

    }



    /* === Record: narrow rail alongside preview === */

    .record-grid{

      display:grid;

      grid-template-columns: minmax(0,1fr) var(--rail-w);

      grid-template-rows: 1fr;

      grid-template-areas:"preview rail";

      gap:14px;

      align-items:stretch;

      padding:calc(16px + env(safe-area-inset-top,0px)) calc(16px + env(safe-area-inset-right,0px)) calc(24px + env(safe-area-inset-bottom,0px)) calc(16px + env(safe-area-inset-left,0px));

    }



    .preview-wrap{

      grid-area:preview;

      width:100%;

      background:rgba(9,12,20,0.45);

      border:1px solid var(--border);

      border-radius:18px;

      padding:8px;

      box-shadow:0 25px 55px rgba(3,6,15,0.45);

      position:relative;

    }



    #preview{

      width:100%;

      object-fit:cover;

      border-radius:16px;

      border:1px solid rgba(118,130,164,0.25);

      background:#000;

      display:block;

      aspect-ratio:var(--preview-ar, 16/9);

      transition:aspect-ratio .25s ease;

    }



    .control-rail{

      grid-area:rail;

      display:grid;

      gap:12px;

      align-content:start;

      justify-items:stretch;

      grid-auto-rows:minmax(var(--btn-h), auto);

      grid-auto-flow:row;

    }



    .control-rail .btn{

      width:100%;

      min-height:var(--btn-h);

      font-size:var(--btn-fs);

      padding:var(--btn-pad-v) var(--btn-pad-h);

      border-radius:18px;

      box-shadow:0 12px 24px rgba(0,0,0,0.28);

    }



    /* Button-as-progress */

    .btn-render.progressing{

      position:relative;

      color:#fff;

    }

    .btn-render.progressing::after{

      content:"";

      position:absolute;

      inset:0;

      background:linear-gradient(90deg, rgba(255,255,255,0.15), rgba(255,255,255,0.35));

      transform:translateX(-100%);

      animation:renderSweep 1.2s linear infinite;

      border-radius:inherit;

    }

    @keyframes renderSweep{ to{ transform:translateX(100%); } }



    body.record-active{

      height:100vh;

      overflow:hidden;

    }

    body.record-active main{

      height:100%;

      overflow:hidden;

    }

    body.record-active #screen-record .record-grid{

      height:100%;

      overflow:hidden;

    }

    @media (max-width: 860px){

      .record-grid{

        grid-template-columns: 1fr;

        grid-template-rows: auto auto;

        grid-template-areas:

          "preview"

          "rail";

        gap:12px;

      }

      .control-rail{

        grid-template-columns: repeat(2,1fr);

        grid-auto-rows: var(--btn-h);

        align-items:start;

      }

      #btnRender, #btnRec{ grid-column: 1 / -1; }

      #btnHeadphones{ grid-column: 1 / -1; }

    }



    /* Portrait Record: cap preview so controls always fit without scrolling */

    body.record-active.is-portrait #screen-record .record-grid{

      grid-template-areas:

        "preview"

        "rail";

      gap:8px;

      height:calc(100dvh - env(safe-area-inset-bottom,0px));

    }

    body.record-active.is-portrait #screen-record #preview{

      width:100%;

      height:100%;

      aspect-ratio:9/16;

      object-fit:cover;

    }



    /* ===== Record (portrait): remove stacked headroom and hug status bar ===== */

    @media (orientation: portrait){

      .record-card{ overflow:hidden; }

      /* kill the global main top padding + first-child margin while recording */

      body.record-active main{

        padding-top:calc(env(safe-area-inset-top,0px) + 2px) !important;

        padding-bottom:calc(env(safe-area-inset-bottom,0px) + var(--tabsH) + 8px) !important;

      }

      body.record-active main > *:first-child{ margin-top:0 !important; }



      /* shrink the record card’s own top padding (was adding more headroom) */

      body.record-active #screen-record .card.record-grid{

        padding-top:calc(env(safe-area-inset-top,0px) + 2px) !important;

        gap:8px;

      }



      /* trim interior padding above the preview so the video can move up */

      body.record-active #screen-record .preview-wrap{

        padding-top:4px !important;

        /* tabs height + two control rows ≈ 150px total */

        max-height:calc(100dvh - var(--tabsH) - 150px) !important;

        margin-top:0 !important;

      }



      /* ensure preview area expands to fill remaining height exactly */

      body.record-active #screen-record .record-grid{

        height:calc(100dvh - env(safe-area-inset-bottom,0px) - var(--tabsH)) !important;

        grid-template-rows:1fr auto !important;

      }

      /* compact buttons remain */

      body.record-active.is-portrait{ --btn-h:40px; --btn-fs:13px; }

      #screen-record .control-rail{

        display:grid;

        grid-template-columns:1fr 1fr;

        grid-template-areas:

          "camera headphones"

          "rec     rec";

        grid-auto-rows:var(--btn-h);

        gap:10px;

        padding-bottom:0;

        margin-top:-6px;

      }

      .record-card .controls-stack{ gap:8px; }

      body.record-active #screen-record .pos-camera{ grid-area:camera; }

      body.record-active #screen-record .pos-headphones{ grid-area:headphones; }

      body.record-active #screen-record .pos-rec{

        grid-area:rec;

        width:100%;

      }

      body.record-active #screen-record #btnRec{ grid-column:1 / -1; }

      body.record-active #screen-record #btnRender,

      body.record-active #screen-record #btnHeadphones{

        grid-column:auto !important;

      }

    }



    /* —— Force REC full-width in portrait ———————————————————————— */

    @media (orientation: portrait){

      body.record-active #screen-record .control-rail{

        display:grid !important;

        grid-template-columns:1fr 1fr !important;

        grid-auto-rows:var(--btn-h);

        gap:10px;

      }

      /* camera | headphones on row 1, REC across row 2 */

      body.record-active #screen-record #btnRec{

        grid-column:1 / -1 !important;

        width:100% !important;

      }

    }



  #screen-record{ max-height:100dvh; overflow:hidden; }



    @media (orientation: landscape) and (max-width: 1024px){

      body.record-active main{

        max-width:none;

        margin:0;

        padding:calc(12px + env(safe-area-inset-top,0px)) calc(12px + env(safe-area-inset-right,0px)) calc(96px + env(safe-area-inset-bottom,0px)) calc(12px + env(safe-area-inset-left,0px));

      }

      body.record-active main::before{ display:none; }

      body.record-active #screen-record .record-grid{

        grid-template-columns:minmax(0, calc(100% - var(--railW) - 12px)) var(--railW);

        grid-template-areas:"preview rail";

        grid-template-rows:1fr;

        gap:12px;

        align-items:start;

      }

      body.record-active #screen-record .preview-wrap{

        padding:8px;

        border-radius:18px;

      }

      body.record-active #screen-record #preview{

        border-radius:14px;

      }

      body.record-active #screen-record .control-rail{

        position:sticky;

        top:calc(env(safe-area-inset-top,0px) + 8px);

        align-self:start;

        gap:8px;

      }

      body.record-active #screen-record .control-rail .btn{

        font-size:11px;

        min-height:30px;

        padding:6px 8px;

        border-radius:10px;

        line-height:1.1;

      }

      body.record-active .tabbar{

        padding:6px 8px calc(env(safe-area-inset-bottom,0px) + 8px);

      }

    }



    @media (orientation: landscape) and (max-width: 1024px){

      body.record-active #screen-record .record-grid{

        grid-template-areas:"preview rail";

        grid-template-rows:1fr;

        align-items:stretch;

      }

      body.record-active #screen-record .control-rail{

        height:100%;

        align-content:space-between;

        gap:8px;

      }

    }



    /* Landscape Record: fill the viewport, minimize gutters */

    @media (orientation: landscape) and (max-width: 1024px){

      body.record-active #screen-record .card.record-grid{

        padding:8px;

        border-radius:16px;

      }

      body.record-active #screen-record .record-grid{

        grid-template-areas:"preview rail";

        grid-template-rows:1fr;

        gap:8px;

        height:calc(100vh - calc(env(safe-area-inset-bottom,0px) + 64px));

      }

      body.record-active #screen-record .preview-wrap{

        padding:6px;

        border-radius:14px;

        height:100%;

      }

      body.record-active #screen-record #preview{

        height:100%;

        width:100%;

        aspect-ratio:auto;

        object-fit:cover;

      }

      body.record-active #screen-record .control-rail{

        height:100%;

        align-content:space-between;

        gap:8px;

      }

    }



    @media (orientation: landscape){

      body.record-active main{

        /* lift content slightly to free space near the tabbar */

        padding-bottom:calc(env(safe-area-inset-bottom,0px) + 92px);

        padding-top:calc(env(safe-area-inset-top,0px) + 2px);

      }

      #screen-record .record-grid{ gap:10px; }

      body.record-active #screen-record .record-grid{

        align-items:stretch;

      }

      body.record-active #screen-record .control-rail{

        display:flex;

        flex-direction:column;

        justify-content:space-between;

        gap:10px;

        padding-block:0;

        padding-top:0;

        padding-bottom:0;

        height:100%;

        margin:0;

        align-self:stretch;

        position:sticky;

        /* tuck the rail a bit higher */

        top:calc(env(safe-area-inset-top,0px) + 4px);

      }

      body.record-active #screen-record .control-rail .btn{

        margin:0;

      }

    }



    /* REC visual states */

    .btn.rec{

      background:radial-gradient(120px 120px at 50% 30%, rgba(255,88,88,0.4), rgba(255,0,0,0.15)), linear-gradient(135deg, #ff6666, #ff2d2d);

      color:#fff; box-shadow:0 18px 36px rgba(255,80,80,0.35);

    }

    .btn.rec.recording{

      background:linear-gradient(135deg, #191b28, #121522);

      color:#ff6969; border:1px solid rgba(255,120,120,0.4);

    }



    /* Flip camera translucent overlay */

    .flipcam{

      position:absolute;

      right:12px;

      bottom:12px;

      z-index:5;

      transform:translateZ(0);

      width:var(--btn-h);

      height:var(--btn-h);

      border-radius:999px;

      border:1px solid rgba(147,160,195,0.35);

      background:rgba(12,15,24,0.55);

      color:#cfd7ff;

      font-weight:700;

      box-shadow:0 10px 24px rgba(3,6,15,0.35);

      backdrop-filter:blur(8px);

      cursor:pointer;

    }

    .flipcam:active{ transform:scale(0.98) }



    /* Keep flip camera button pinned inside the preview bottom-right */

    #screen-record .preview-wrap{ position:relative; }

    #btnFlipCam{ position:absolute; right:12px; bottom:12px; z-index:5; }



    

    /* Gallery */

  .take-card{ position:relative; border:1px solid rgba(147,160,195,0.28); border-radius:18px; padding:12px; margin-bottom:12px; background:rgba(9,12,20,0.7); }

  .take-thumb{ width:100%; border-radius:14px; display:block; background:#000; object-fit:cover; }

    .take-row{ display:flex; align-items:center; justify-content:space-between; gap:10px; margin-top:8px; }

    .take-meta{ font-size:12px; color:var(--muted); }

    .take-note{ width:100%; margin-top:8px; font-size:13px; border-radius:12px; padding:10px 12px; background:rgba(10,12,20,0.5); border:1px solid rgba(147,160,195,0.3); color:var(--text); }

    .take-actions{ display:grid; grid-template-columns:repeat(2,minmax(0,1fr)); gap:8px; align-items:center; }
    .take-actions .btn{ width:100%; }

    .chip-filter{ display:inline-block; padding:6px 10px; border-radius:999px; border:1px solid rgba(147,160,195,0.32); background:rgba(12,15,24,0.7); margin-right:6px; cursor:pointer; }

    .chip-filter.active{ border-color:var(--focus); }



    /* L→R dots for loading */

    .dots { display:inline-flex; gap:6px; align-items:center; vertical-align:middle }

    .dot { width:6px; height:6px; border-radius:50%; background:#7aa0ff; opacity:.25; }

    .dot.on { opacity:1 }



    /* Error banner */

    .errbar{

      position:sticky;

      top:0;

      z-index:50;

      display:none;

      padding:10px 16px;

      background:rgba(43,15,18,0.85);

      color:#ffb3b3;

      border-bottom:1px solid rgba(122,42,42,0.5);

      font-size:12px;

      letter-spacing:.3px;

      backdrop-filter:blur(14px);

      -webkit-backdrop-filter:blur(14px);

    }

    .errbar.show{ display:block }



    /* === Record (portrait) — tuck all frames to the very top =============== */

    @media (orientation: portrait){



      /* 1) Remove the global top padding while recording (main will handle safe area) */

      body.record-active{

        padding-top:0 !important;

      }



      /* 2) Hide the rounded glass/backdrop behind the content in record-portrait

            so we don't see a "second frame" above the preview */

      body.record-active main::before{

        display:none !important;

      }



      /* 3) Make main hug the status bar (keep safe-area) and reserve bottom for tabs */

      body.record-active main{

        padding-top:calc(env(safe-area-inset-top, 0px) + 0px) !important;

        padding-bottom:calc(env(safe-area-inset-bottom, 0px) + var(--tabsH)) !important;

      }



      /* 4) Remove any top spacing from the record card and grid */

      body.record-active #screen-record .card.record-grid{

        margin-top:0 !important;

        padding-top:0 !important;

      }

      body.record-active #screen-record .record-grid{

        height:calc(100dvh - var(--tabsH)) !important;

        grid-template-rows:1fr auto !important; /* preview grows, controls stick */

      }



      /* 5) Preview wrapper: no top padding/margin; let the video sit flush */

      body.record-active #screen-record .preview-wrap{

        margin-top:0 !important;

        padding-top:0 !important;

        /* cap so controls never get pushed off-screen */

        max-height:calc(100dvh - var(--tabsH) - (var(--btn-h) * 2 + 10px) - env(safe-area-inset-bottom,0px)) !important;

      }



      /* 6) Video keeps portrait aspect and fills the wrapper */

      body.record-active #screen-record #preview{

        width:100%;

        height:100%;

        aspect-ratio:9 / 16;

        object-fit:cover;

      }



      /* 7) Control rail: two rows (camera|headphones, then full-width REC) */

      body.record-active #screen-record .control-rail{

        display:grid !important;

        grid-template-columns:1fr 1fr !important;

        grid-template-areas:

          "camera headphones"

          "rec     rec";

        grid-auto-rows:var(--btn-h);

        gap:10px;

        padding-bottom:0;

        margin-top:0;

      }

      body.record-active #screen-record .pos-camera{ grid-area:camera; }

      body.record-active #screen-record .pos-headphones{ grid-area:headphones; }

      body.record-active #screen-record .pos-rec{ grid-area:rec; width:100%; }

      body.record-active #screen-record #btnRec{

        grid-column:1 / -1 !important;

        width:100% !important;

      }

    }



    /* Rehearse: center the "Edit mode" pill and prevent flex stretching */

    #screen-rehearse .row > .badge{

      flex:0 0 auto !important;

      display:inline-flex;

      align-items:center;

      justify-content:center;

      text-align:center;

      white-space:nowrap;

      line-height:1.2;

      padding:6px 12px;

    }



    /* === Record: rule-of-thirds overlay ====================================== */

    #screen-record .preview-wrap{ position:relative; }



    .grid-overlay{

      position:absolute;

      inset:8px;

      border-radius:inherit;

      pointer-events:none;

      display:none;

      z-index:4;

    }

    .grid-overlay .v,

    .grid-overlay .h{

      position:absolute;

      background:rgba(230,240,255,0.38);

      box-shadow:0 0 0 1px rgba(0,0,0,0.18) inset;

      transform:translateZ(0);

    }

    .grid-overlay .v{ top:0; bottom:0; width:1px; }

    .grid-overlay .h{ left:0; right:0; height:1px; }

    .grid-overlay .v1{ left:33.333%; }

    .grid-overlay .v2{ left:66.666%; }

    .grid-overlay .h1{ top:33.333%; }

    .grid-overlay .h2{ top:66.666%; }



    /* Align overlay inset with the tighter padding used on small landscape */

    @media (orientation: landscape) and (max-width: 1024px){

      body.record-active #screen-record .grid-overlay{ inset:6px; }

    }



    /* === Record: Count-in picker ================================================= */

    .countin-menu{

      position:fixed;

      z-index:1100;

      display:none;

      background:rgba(12,15,24,0.96);

      border:1px solid var(--border);

      border-radius:12px;

      padding:6px;

      box-shadow:0 18px 40px rgba(3,6,15,0.45);

      backdrop-filter:blur(10px);

    }

    .countin-menu[hidden]{ display:none; }

    .countin-menu button{

      display:block;

      width:100%;

      background:transparent;

      color:var(--text);

      border:1px solid rgba(147,160,195,0.28);

      border-radius:10px;

      padding:8px 10px;

      margin:4px 0;

      font-weight:700;

      letter-spacing:.2px;

    }

    .countin-menu button:active{ transform:scale(0.98); }



    /* Hide picker in portrait just in case */

    @media (orientation: portrait){

      .countin-menu{ display:none !important; }

    }



    /* Record (rail buttons): prevent iOS long-press text selection/callout */

    #screen-record .control-rail .btn,

    #screen-record .control-rail .btn *{

      -webkit-user-select:none;

      user-select:none;

      -webkit-touch-callout:none;

    }

    /* Remove the gray tap flash for nicer feel */

    #screen-record .control-rail .btn{

      -webkit-tap-highlight-color:transparent;

    }



    /* --- Route guidance modal -------------------------------------------------- */

    .ob-hidden { display: none !important; }

    .ob-modal { position: fixed; inset: 0; z-index: 9999; }

    .ob-modal__scrim {

      position: absolute; inset: 0;

      background: rgba(0,0,0,0.45);

      backdrop-filter: blur(2px);

    }

    .ob-modal__card {

      position: absolute; left: 50%; top: 50%;

      transform: translate(-50%, -50%);

      width: min(520px, 92vw);

      max-height: calc(100svh - env(safe-area-inset-top) - env(safe-area-inset-bottom) - 32px);

      background: #1a1a1a; color: #f5f5f5;

      border-radius: 16px; box-shadow: 0 18px 48px rgba(0,0,0,0.4);

      padding: 20px; overflow: auto;

    }

    .ob-modal__title { margin: 0 0 6px; font-size: 18px; font-weight: 700; }

    .ob-modal__body { margin: 0 0 10px; font-size: 14px; line-height: 1.4; }

    .ob-modal__details summary { cursor: pointer; margin-bottom: 6px; }

    .ob-modal__actions { display: flex; justify-content: flex-end; gap: 8px; margin-top: 12px; }

    .ob-modal__close {

      position: absolute; top: 8px; right: 8px; width: 32px; height: 32px;

      border-radius: 8px; border: none; background: rgba(255,255,255,0.06); color: #fff; cursor: pointer;

    }

    .btn.btn-primary {

      appearance: none; border: none; border-radius: 12px; padding: 10px 16px;

      background: #ff4d4f; color: #fff; font-weight: 600; cursor: pointer;

    }

    @supports (padding:max(0px)) {

      .ob-modal__card { padding-bottom: max(20px, env(safe-area-inset-bottom)); }

    }

    /* === Auth Landing (full-screen lock) ====================================== */

    .auth-landing-scrim{

      background: radial-gradient(1200px 800px at 70% 20%, rgba(30,35,50,0.7), rgba(0,0,0,0.7)),

                  rgba(0,0,0,0.55);

      backdrop-filter: blur(6px);

    }



    .ob-modal__card.auth-landing{

      width:min(720px, 94vw);

      max-width:720px;

      border-radius:24px;

      background: linear-gradient(160deg, rgba(14,16,24,0.96), rgba(8,10,16,0.96));

      border:1px solid rgba(150,164,200,0.18);

      padding:0;

      overflow:hidden;

    }



    .auth-inner{

      padding:24px;

    }



    .auth-brand{

      display:flex; align-items:center; gap:14px;

      margin-top:0;

    }

    .auth-logo{

      width:64px; height:64px; border-radius:14px;

      box-shadow:0 10px 28px rgba(0,0,0,0.35), 0 0 0 1px rgba(160,180,220,0.2) inset;

      background:#000;

    }

    .auth-text{ display:flex; flex-direction:column; gap:2px; }

    .auth-title{

      margin:0; font-size:22px; letter-spacing:.6px; font-weight:800;

    }

    .auth-subtitle{

      font-size:13px; color:var(--muted); letter-spacing:.3px;

    }



    .auth-copy{ margin:14px 0 8px; color:var(--muted); }

    .auth-actions{

      display:grid; grid-template-columns:1fr; gap:10px; margin-top:8px;

    }

    @media (min-width: 520px){

      .auth-actions{ grid-template-columns:1fr 1fr; }

    }



      .auth-actions .btn{

        min-height:48px; font-size:15px; border-radius:16px;

      }

      /* Dev tools: compact but readable */

      #devEntButtons .btn { min-height: 40px; font-size: 14px; }



      /* Rehearse: make Count-in pill compact instead of full-width */

      #selRehearseCountIn {

        flex: 0 0 auto;

        width: auto;

        min-width: 64px;

        max-width: 88px;

        text-align: center;

        padding-inline: 10px;

      }



      /* On very small screens, keep it from stretching */

      .toolbar .right #selRehearseCountIn {

        align-self: center;

      }

  </style>

</head>

<body>

  <div id="errbar" class="errbar" role="alert"></div>

  <main>

    <!-- IMPORT -->

  <section id="screen-import" class="screen active">

      <div class="card">

        <h3>Import</h3>

        <p class="hint">Two ways to import. <b>Paste Script Text</b> is most reliable; <b>Upload PDF</b> extracts text with an OCR fallback for scanned PDFs.</p>

        <div class="inner-tabs" role="tablist">

          <button id="tab-text" class="active" role="tab" aria-controls="panel-text" aria-selected="true">Paste Script Text</button>

          <button id="tab-pdf" role="tab" aria-controls="panel-pdf" aria-selected="false">Upload PDF</button>

        </div>

        <div class="spacer12"></div>



        <!-- TEXT PANEL -->

        <div id="panel-text" role="tabpanel" aria-labelledby="tab-text">

          <label>Title</label>

          <input id="titleText" type="text" placeholder="My Sides" />

          <label>Paste script here</label>

          <textarea id="scriptText" placeholder="JANE: Hi.

GABE: Hey.

JANE: Ready?"></textarea>

          <div class="spacer8"></div>

          <div class="row">

            <button id="btnTextUpload" class="btn">Upload & Continue</button>

            <button id="btnTextClear" class="btn secondary">Clear</button>

          </div>

          <div class="spacer12"></div>

          <label>Status</label>

          <pre id="status" class="status"></pre>

        </div>



        <!-- PDF PANEL -->

        <div id="panel-pdf" role="tabpanel" aria-labelledby="tab-pdf" hidden>

          <label>Title</label>

          <input id="titlePdf" type="text" placeholder="My PDF Sides" />

          <label>PDF File</label>

          <input id="pdfFile" type="file" accept="application/pdf" />

          <div class="spacer8"></div>

          <div class="row">

            <button id="btnPdfUpload" class="btn">Upload & Continue</button>

            <button id="btnPdfOcr" class="btn ghost" title="Use OCR if your PDF is scanned images" disabled>Try OCR (slow)</button>

          </div>

          <div class="spacer12"></div>

          <label>Status</label>

          <pre id="statusPdf" class="status"></pre>

          <div class="small">Tip: OCR processes the first 3 pages for speed.</div>

        </div>

        <div id="savedScriptsContainer" class="import-saved-scripts">

          <div class="saved-scripts-header">

            <div class="saved-scripts-title">Your Scripts</div>

            <div id="savedScriptsStatus" class="saved-scripts-status"></div>

          </div>

          <div id="savedScriptsStrip" class="saved-scripts-strip">

            <!-- Filled by renderSavedScriptsStrip() -->

          </div>

        </div>

        <div id="importEditorContainer" class="import-editor">

          <div class="import-editor-header">

            <div class="import-editor-title">Script Viewer</div>

            <div id="importEditorMeta" class="import-editor-meta"></div>

          </div>

          <div id="importSceneSelector" class="import-scene-selector"></div>

          <div id="importLinesList" class="import-lines-list"></div>

            <div class="import-editor-footer">

              <div class="small import-editor-hint">

                Edits here update this device's copy. AI audio may still follow the original script until sync is added.

              </div>

              <div id="importPersistenceDebug" class="small import-editor-hint"></div>

              <div class="import-editor-actions">

                <button id="importSaveEdits" type="button" class="btn sm">

                  Save Changes

                </button>

              <button id="importGoAssign" type="button" class="btn sm secondary">

                Continue → Assign

              </button>

            </div>

          </div>

        </div>



      </div>

    </section>



    <!-- ASSIGN -->

    <section id="screen-assign" class="screen">

      <div class="card">

        <h3>Assign</h3>

        <div><span class="pill" id="pillScript">script: —</span> <span class="pill" id="pillScenes">scenes: 0</span></div>

        <div class="spacer8"></div>

        <label>I am…</label>

        <select id="selectRole"></select>

        <div class="spacer8"></div>

        <div id="voicePickers"></div>

        <div class="spacer8"></div>

        <button id="btnSaveAssign" class="btn">Save Voices</button>

      </div>

    </section>



    <!-- REHEARSE -->

    <section id="screen-rehearse" class="screen">

      <div class="card">

        <h3>Rehearse</h3>

  <div id="routeWarn" class="hidden" style="display:none!important;background:#fff4e5;border:1px solid #ffd4a8;color:#8a4b00;padding:10px 12px;border-radius:10px;margin:8px 0;line-height:1.3">

          <div style="font-weight:600;margin-bottom:4px">Heads-up: iPhone may be in “call” mode</div>

          <div style="font-size:14px">

            If you can’t hear the reader during your line, flip your iPhone’s <b>ringer switch ON</b> (side of the phone) and avoid Bluetooth “call audio” mode.

            <span id="routeWarnMore" data-route-warn-more style="text-decoration:underline;cursor:pointer">Learn how</span>

          </div>

        </div>



        <div class="hint" id="rehearseBanner"><b>Review and edit your script in the Import tab</b> before rendering for rehearsal. When ready, press "Render for rehearsal (OpenAI)" to pre-load partner voices for perfect timing.</div>

        <div class="spacer8"></div>



        <div class="row">

          <button id="btnRehearseRender" class="btn">Render for rehearsal (OpenAI)</button>

          <button id="btnRehearseClear" class="btn secondary" title="Discard pre-rendered clips">Clear Render</button>

        </div>

        <div class="spacer6"></div>

        <div class="row">

          <label>Render quality</label>

          <select id="selTtsModel">

            <option value="tts-1" selected>Fast</option>

            <option value="tts-1-hd">Natural (HD)</option>

          </select>

        </div>

        <div class="spacer6"></div>

        <div class="small" id="rehearseRenderStatus"></div>

  <!-- Audio route unlock (appears only if iOS blocks playback after backgrounding) -->

  <button id="btnEnableAudio" class="btn secondary" style="display:none;margin-top:8px">Enable Audio</button>



        <div class="spacer12"></div>



        <div class="toolbar" aria-label="Playback controls">

          <div class="controls">

            <div class="left">

              <button id="btnPlay" class="btn">Play</button>

              <button id="btnPrev" class="btn secondary">Prev</button>

              <button id="btnNext" class="btn secondary">Next</button>

              <button id="btnTop" class="btn secondary icon" title="From the top"></button>

              <select id="selPace" title="Partner pacing">

                <option value="0" selected>No gap</option>

                <option value="80">+80 ms</option>

                <option value="160">+160 ms</option>

                <option value="300">+300 ms</option>

              </select>

            </div>

                <div class="right">

                  <label for="selRehearseCountIn" class="small">Count-in</label>

                  <select id="selRehearseCountIn" title="Rehearse count-in">

                    <option value="0" selected>0s</option>

                    <option value="3">3s</option>

                    <option value="5">5s</option>

                    <option value="10">10s</option>

                  </select>

                  <button id="btnMic" class="btn secondary" aria-pressed="false">Mic: Off</button>

                  <span id="micBadge" class="badge warn">off</span>

                </div>

          </div>

        </div>



        <div id="lines"></div>

      </div>

    </section>



    <!-- RECORD -->

    <section id="screen-record" class="screen">

      <div id="routeWarnRecord" class="hidden" style="background:#fff4e5;border:1px solid #ffd4a8;color:#8a4b00;padding:10px 12px;border-radius:10px;margin:8px 0;line-height:1.3">

        <div style="font-weight:600;margin-bottom:4px">Heads-up: iPhone may be in “call” mode</div>

        <div style="font-size:14px">

          If you can’t hear the reader during your line, flip your iPhone’s <b>ringer switch ON</b> (side of the phone) and avoid Bluetooth “call audio” mode.

          <span id="routeWarnMoreRecord" data-route-warn-more style="text-decoration:underline;cursor:pointer">Learn how</span>

        </div>

      </div>

      <div class="card record-grid record-card">

        <!-- Preview -->

        <div class="preview-wrap">

          <video id="preview" autoplay muted playsinline></video>

          <audio id="readerAudio" preload="auto" playsinline></audio>

          <!-- Rule-of-thirds overlay (hidden by default) -->

          <div id="gridOverlay" class="grid-overlay" aria-hidden="true">

            <span class="v v1"></span><span class="v v2"></span>

            <span class="h h1"></span><span class="h h2"></span>

          </div>

          <button id="btnFlipCam" class="flipcam" aria-label="Flip camera" title="Flip camera">⟳</button>

        </div>



        <!-- Controls -->

        <div class="control-rail controls-stack">

          <button id="btnRender" class="btn btn-render rail landscape-only pos-render">Render</button>

          <button id="btnRec" class="btn rec pos-rec">REC</button>

          <button id="btnGrid" class="btn secondary rail landscape-only pos-grid" aria-pressed="false">Grid: Off</button>

          <button id="btnCamera" class="btn secondary rail pos-camera" aria-pressed="false">Camera: Off</button>

          <button id="btnCountIn" class="btn secondary rail landscape-only pos-countin" aria-pressed="false">Count-in: Off</button>

          <button id="btnHeadphones" class="btn secondary rail pos-headphones" aria-pressed="true">Headphones: On</button>

        </div>

      </div>

    </section>



    <!-- GALLERY -->

    <section id="screen-gallery" class="screen">

      <div class="card">

        <h3>Gallery</h3>

        <div id="takes"></div>

        <div class="hint">Takes are saved on this device for 14 days (max 10). Use “Download” to save/share.</div>

      </div>

    </section>



    <!-- SETTINGS -->

    <section id="screen-settings" class="screen">

      <div class="card">

        <h3>Settings</h3>

        <div class="hint">

          Sign in with your device passkey to unlock rehearsal, recording, and credit top-ups.

          Access codes are still supported while we’re in beta.

        </div>

        <div class="spacer8"></div>



        <div id="inviteBlock" style="display:none">

          <label>Access Code</label>

          <input id="inviteCode" type="text" placeholder="Enter invite/access code" autocomplete="one-time-code" />

          <div class="spacer8"></div>

          <div class="row">

            <button id="btnSubmitInvite" class="btn">Enter Access Code</button>

          </div>

          <div class="spacer8"></div>

        </div>

        <div id="authActionsRow" class="row">

          <button id="btnRegisterPasskey" class="btn">Register Passkey</button>

          <button id="btnSignIn" class="btn secondary">Sign In</button>

          <button id="btnSignOut" class="btn secondary">Sign Out</button>

          <button id="btnAddCreditsSettings" class="btn secondary" disabled>Add credits</button>

        </div>

        <div id="addCreditsHintSettings" class="small">Sign in to add credits.</div>

        <div id="addCreditsToastSettings" class="small" style="display:none; margin-top:6px">Stripe checkout coming soon.</div>



        <div class="spacer8"></div>

        <pre id="authStatus" class="status" aria-live="polite"></pre>

        <div id="authStatusFriendly" class="small" style="display:none"></div>

        <div class="settings-row">

          <div class="settings-label">Signed in as</div>

          <div class="settings-value" id="settings-session-user-id">Checking...</div>

        </div>

        <div id="profileDisplayNameBlock" style="display:none; margin-top:12px;">

          <label>Display name</label>

          <div style="display:flex; gap:8px; align-items:center;">

            <input id="profileDisplayNameInput" type="text" placeholder="Enter your display name" style="flex:1;" />

            <button id="btnSaveDisplayName" class="btn secondary">Save</button>

          </div>

        </div>

        <div id="entitlementLine" class="small" style="display:none"></div>

        <div id="devEntButtons" style="display:none; margin-top:6px;">

          <button id="btnDevGrantCredits" class="btn">Grant 200 test credits</button>

        </div>



        <div class="spacer8"></div>

        <div id="reauthTip" class="small" style="display:none">

          Got a 401? <a href="#" id="linkReenterCode">Re-enter Access Code</a>.

        </div>



        <div class="spacer12"></div>

        <h3>Info & How to Use</h3>

        <p class="hint">Quick start guide. Headphones recommended for clean timing.</p>



        <ol style="margin:0; padding-left:18px; line-height:1.55">

          <li><b>Import</b>

            <div class="small">

              • <b>Paste Script Text</b> (most reliable) — give it a title and press <i>Continue → Assign</i>.<br>

              • <b>Upload PDF</b> — text PDFs auto-extract; scanned PDFs show <i>Try OCR</i> for the first 3 pages.

            </div>

          </li>

          <div class="spacer8"></div>

          <li><b>Assign</b>

            <div class="small">

              • Choose <b>I am…</b> (your role).<br>

              • Pick partner <b>voices</b>. Save.

            </div>

          </li>

          <div class="spacer8"></div>

          <li><b>Rehearse</b>

            <div class="small">

              • Scripts are read-only here. To change lines, go back to <b>Import</b>, adjust your script, then return to Rehearse.<br>

              • Press <b>Render for rehearsal (OpenAI)</b> to pre-load partner clips. Choose Fast/HD.<br>

              • Use <b>Play / Prev / Next</b>. Turn <b>Mic: On</b> to enable listen/respond.<br>

              • <b>Interruption rule:</b> if your line ends with an em dash “—”, the partner comes in fast.<br>

              • Pacing select adjusts small gaps after partner lines.

            </div>

          </li>

          <div class="spacer8"></div>

          <li><b>Record</b>

            <div class="small">

              • <b>Render</b> reuses cached rehearsal clips when available (best timing).<br>

              • Toggle <b>Camera / Count-in / Headphones</b>. Tap <b>REC</b> to start/stop.

            </div>

          </li>

          <div class="spacer8"></div>

          <li><b>Gallery</b>

            <div class="small">

              • Plays inline. <b>Download</b> or <b>Share</b>. Auto-prunes after 14 days (max 10).<br>

              • Filter by aspect (16:9 / 9:16). Add a note per take.

            </div>

          </li>

        </ol>



        <div class="spacer12"></div>

        <div class="small">

          <b>Tips:</b> Use wired/Bluetooth headphones to avoid echo/ducking. If TTS shows a 429 quota message, top up credits and press Render again. “Clear Render” removes cached clips.

        </div>

        <details id="advTroubleshoot" style="margin:12px 0">

          <summary>Advanced · Troubleshooting</summary>

          <label style="display:flex;align-items:center;gap:8px;margin-top:8px">

            <input id="advSpeakerFallback" type="checkbox">

            <span>Always use phone speaker while I’m speaking (session only)</span>

          </label>

          <div style="opacity:.7;font-size:12px;margin-top:4px">

            Use only if your Bluetooth headphones enter "call mode" and hide the reader audio.

          </div>

        </details>

      </div>

    </section>

  </main>



  <!-- Bottom bar -->

  <nav class="tabbar" role="tablist" aria-label="App sections">

    <div class="tabbar-inner">

      <button data-tab="import" class="active" role="tab" aria-selected="true">Import</button>

      <button data-tab="assign" role="tab" aria-selected="false">Assign</button>

      <button data-tab="rehearse" role="tab" aria-selected="false">Rehearse</button>

      <button data-tab="record" role="tab" aria-selected="false">Record</button>

      <button data-tab="gallery" role="tab" aria-selected="false">Gallery</button>

      <button data-tab="settings" role="tab" aria-selected="false">Settings</button>

    </div>

  </nav>



  <!-- Vendor -->

  <script src="https://cdnjs.cloudflare.com/ajax/libs/pdf.js/4.6.82/pdf.min.mjs" type="module"></script>

  <script src="https://cdn.jsdelivr.net/npm/tesseract.js@5/dist/tesseract.min.js"></script>



  <!-- App -->

    <script type="module">

    import { expectedMinMsFor, AFTER_ADV_COOLDOWN_MS, isSpeaking, endsWithDashy, readyForAdvance, progressRatio } from "./js/speech-timing.js";

    // Maximum time we’ll sit on a single “my” line once we’ve heard speech

    // before we force an advance. Shared by Rehearse and Record so they

    // behave the same. Tuned to stop “ghosting” without feeling rushed.

    const MAX_MY_LINE_MS = 9000; // ~9s safety net

    const boot = () => {

      const qs = new URLSearchParams(location.search);

      const cookieSecret = (() => {

        try {

          const match = document.cookie.split(";").map(s => s.trim()).find(s => s.startsWith("ob_secret="));

          if (!match) return "";

          return decodeURIComponent(match.slice("ob_secret=".length));

        } catch { return ""; }

      })();

      let storedSecret = "";

      try {

        storedSecret = (localStorage.getItem("offbook_secret") || "").trim();

      } catch { storedSecret = ""; }

      const querySecret = (qs.get("secret") || "").trim();

      const secret = querySecret || storedSecret || cookieSecret || "";

      if (secret) {

        window.__OB_SECRET__ = secret;

        try { document.cookie = `ob_secret=${encodeURIComponent(secret)}; Path=/; Max-Age=31536000; SameSite=Lax`; } catch {}

        try { localStorage.setItem("offbook_secret", secret); } catch {}

      } else {

        try { delete window.__OB_SECRET__; } catch { window.__OB_SECRET__ = undefined; }

      }

      const JSON_HDRS = { "Content-Type":"application/json" };

      // OpenAI TTS / audio voices we support

      const OPENAI_VOICES = [

        "alloy",

        "ash",

        "ballad",

        "coral",

        "echo",

        "fable",

        "onyx",

        "nova",

        "sage",

        "shimmer"

      ];

      const isNgrokHost = /ngrok/i.test(location.hostname);

      function withSecretHeaders(init = {}) {

        const next = { ...(init || {}) };

        const baseHeaders = init?.headers instanceof Headers ? init.headers : init?.headers;

        const headers = new Headers(baseHeaders || {});

        const activeSecret = window.__OB_SECRET__;

      if (activeSecret) headers.set("X-Shared-Secret", activeSecret);

      if (isNgrokHost) headers.set("ngrok-skip-browser-warning", "true");

      next.headers = headers;

      return next;

    }

    // --- Dev flag: enable server STT plumbing when ?stt2=1 is present ---

    const STT2_ENABLED = new URLSearchParams(window.location.search).has("stt2");

    // Rolling mic recorder for STT2 debug (audio → /debug/stt_transcribe_chunk)

    let stt2Recorder = null;

    // Safari / MediaRecorder usually puts the WebM header in the first chunk.

    // We keep that header chunk forever and only roll the *body* chunks.

    let stt2HeaderChunk = null;

    let stt2BodyChunks = [];

    let stt2Mime = "";



    let sttOverlayEl = null;

    function ensureSttOverlay() {

      if (!STT2_ENABLED) return null;

      if (sttOverlayEl) return sttOverlayEl;

      const el = document.createElement("div");

      el.id = "stt-debug-overlay";

      el.style.position = "fixed";

      el.style.left = "0";

      el.style.right = "0";

      el.style.bottom = "0";

      el.style.padding = "6px 10px";

      el.style.fontSize = "12px";

      el.style.background = "rgba(0,0,0,0.85)";

      el.style.color = "#fff";

      el.style.zIndex = "9999";

      el.style.pointerEvents = "none";

      el.style.maxHeight = "35vh";

      el.style.overflow = "auto";

      el.style.fontFamily = "system-ui, -apple-system, BlinkMacSystemFont, sans-serif";

      el.style.whiteSpace = "pre-wrap";

      document.body.appendChild(el);

      sttOverlayEl = el;

      return el;

    }



    function updateSttOverlay(text) {

      if (!STT2_ENABLED) return;

      const el = ensureSttOverlay();

      if (!el) return;

      el.textContent = text || "";

    }

    async function sendSttChunkToServer(opts = {}) {

      // opts: { audioBlob | audioBuffer, mime?, scriptId?, sceneId?, lineId? }

      const audioBlob = opts.audioBlob || null;

      const audioBuffer = opts.audioBuffer || null;

      const mime = opts.mime || "audio/webm";



      let blob;

      if (audioBlob instanceof Blob) {

        blob = audioBlob;

      } else if (audioBuffer instanceof ArrayBuffer || ArrayBuffer.isView(audioBuffer)) {

        blob = new Blob([audioBuffer], { type: mime });

      } else {

        console.warn("[stt] sendSttChunkToServer called without audio");

        return null;

      }



      try {

        const buf = await blob.arrayBuffer();

        const bytes = new Uint8Array(buf);



        // Browser-safe base64 encode

        let binary = "";

        for (let i = 0; i < bytes.length; i++) {

          binary += String.fromCharCode(bytes[i]);

        }

        const audio_b64 = btoa(binary);



        const payload = {

          audio_b64,

          mime: blob.type || mime

        };

        if (opts.scriptId) payload.script_id = opts.scriptId;

        if (opts.sceneId) payload.scene_id = opts.sceneId;

        if (opts.lineId) payload.line_id = opts.lineId;



        const res = await fetch(

          "/debug/stt_transcribe_chunk",

          withSecretHeaders({

            method: "POST",

            headers: { "Content-Type": "application/json" },

            body: JSON.stringify(payload)

          })

        );



        // Always try to return a payload so the overlay can show details.

        let data;

        try {

          data = await res.json();

        } catch (err) {

          console.error("[stt] failed to parse JSON", err);

          data = null;

        }



        if (!res.ok) {

          console.error("[stt] HTTP", res.status, data);

          return {

            ok: false,

            error: `http_${res.status}`,

            message: (data && data.message) || "Non-200 HTTP from /debug/stt_transcribe_chunk",

          };

        }



        if (!data || typeof data.ok !== "boolean") {

          console.warn("[stt] bad payload", data);

          return {

            ok: false,

            error: "bad_payload",

            message: "Missing or invalid { ok, text } in STT response",

          };

        }



        return data; // e.g. { ok: true, text, partial } or { ok: false, error, message }

      } catch (err) {

        console.error("[stt] sendSttChunkToServer failed", err);

        return null;

      }

    }

    async function callServerSttStub(opts = {}){

      const scriptId = opts.scriptId || opts.script_id || null;

      const sceneId  = opts.sceneId  || opts.scene_id  || null;

      const lineId   = opts.lineId   || opts.line_id   || null;

      const text     = typeof opts.text === "string" ? opts.text : "";

      const audioMs  = (typeof opts.audioMs === "number" && Number.isFinite(opts.audioMs))

        ? opts.audioMs

        : null;



      try{

        const res = await fetch(

          "/debug/stt",

          withSecretHeaders({

            method: "POST",

            headers: { "Content-Type":"application/json" },

            body: JSON.stringify({

              script_id: scriptId,

              scene_id:  sceneId,

              line_id:   lineId,

              text,

              audio_ms:  audioMs

            })

          })

        );

        if(!res.ok) throw new Error("stt_http_failed");

        const data = await res.json();

        if(!data || data.ok !== true) return null;

        return data; // { ok, script_id, scene_id, line_id, transcript, confidence, ... }

      }catch(err){

        console.error("[stt] stub failed", err);

        return null;

      }

    }

    async function getSession() {

      const res = await fetch("/auth/session", withSecretHeaders());

      if (!res.ok) throw new Error("session_fetch_failed");

      return await res.json();

    }

    // Returns a stable key for the currently signed-in user, or null if no user is signed in.

    function getSignedInUserKey() {

      const auth = (typeof S !== "undefined" && S) ? S.auth : null;

      if (!auth) return null;



      // Only treat the user as "signed in" when the auth/session says so.

      const isLoggedIn = !!(

        (auth.passkey && auth.passkey.loggedIn) ||

        (auth.dev && auth.dev.loggedIn) ||

        (auth.cookieSession && auth.cookieSession.loggedIn)

      );

      if (!isLoggedIn) return null;



      const user = auth.user;

      if (!user) return null;



      const id =

        user.id ||

        user.userId ||

        user.user_id ||

        user.email ||

        user.emailAddress ||

        null;



      return id ? `user:${id}` : null;

    }

      function openPaywall(message){

        const m = document.getElementById("paywallMsg");

        if (m && message) m.textContent = message;

        const pw = document.getElementById("paywall");

        pw?.classList.remove("ob-hidden");

        pw?.setAttribute("aria-hidden","false");

        document.body.classList.add("ob-modal-open");

      }

      function closePaywall(){

        const pw = document.getElementById("paywall");

        pw?.classList.add("ob-hidden");

        pw?.setAttribute("aria-hidden","true");

        document.body.classList.remove("ob-modal-open");

      }

      (function wirePaywallModal(){

        const btnClose = document.getElementById("paywallClose");

        const btnStartSub = document.getElementById("btnStartSub");

        const btnAddCredits = document.getElementById("btnAddCredits");



        function goToSettings(){

          closePaywall();

          try {

            showScreen("settings");

            const settings = document.getElementById("screen-settings");

            settings?.scrollIntoView({ behavior: "smooth", block: "start" });

          } catch {}

        }



        btnClose?.addEventListener("click", () => {

          closePaywall();

        });



        btnStartSub?.addEventListener("click", () => {

          goToSettings();

        });



        btnAddCredits?.addEventListener("click", () => {

          goToSettings();

        });

      })();

      async function hasEntitlementToRender(){

        const s = await getSession();

        const ent = s?.entitlement || {};

        const hasPlan = ent.plan && ent.plan !== "none";

        const quotaLeft = (ent.included_quota || 0) - (ent.renders_used || 0);

        const hasCredits = (ent.credits_available || 0) > 0;

        return Boolean(hasPlan || quotaLeft > 0 || hasCredits);

      }

      function guardMeteredButtons(){

        const targets = [

          document.getElementById("btnRehearseRender"),

          document.getElementById("btnRender"),

        ].filter(Boolean);



        for (const el of targets) {

          el.addEventListener("click", (e) => {

            // If this click has already been approved by the guard, let it pass.

            if (el.dataset.obGuardApproved === "1") {

              // Clear the flag so the next real click is checked again.

              delete el.dataset.obGuardApproved;

              return;

            }



            // Stop the original click immediately so the normal render handler

            // can't run until we've checked entitlements.

            e.stopImmediatePropagation();

            e.preventDefault();



            (async () => {

              try {

                const ok = await hasEntitlementToRender();

                if (!ok) {

                  openPaywall("Start a subscription or add credits to render.");

                  return;

                }



                // Mark this element as approved and fire a second synthetic click.

                // Our capture handler will see the flag and let it fall through.

                el.dataset.obGuardApproved = "1";

                const evt = new MouseEvent("click", {

                  bubbles: true,

                  cancelable: true,

                  view: window

                });

                el.dispatchEvent(evt);

              } catch {

                openPaywall("We couldn't verify your access. Please try again.");

              }

            })();

          }, { capture: true });

        }

      }

      function show(el, on) {

        if (el) el.style.display = on ? "" : "none";

      }

      function clearCurrentScriptView() {

        try {

          // Reset in-memory script state

          S.script_id = null;

          S.scenes = [];

          S.currentSceneIndex = 0;



          // Re-render Import editor in its empty state

          if (typeof hydrateImportEditor === "function") {

            hydrateImportEditor();

          }



          // Optionally clear any Import-specific status text

          const savedStatus = document.getElementById("savedScriptsStatus");

          if (savedStatus) {

            // Do not override a more specific message set by auth; just leave as-is.

            // savedStatus.textContent = savedStatus.textContent || "";

          }

        } catch (e) {

          console.warn("clearCurrentScriptView failed", e);

        }

      }

      async function refreshAuthUI() {

        try {

          const s = await getSession();

          if (typeof S !== "undefined") {

            S.auth = s;

            if (S.auth && !S.auth.user && (s?.userId || s?.user_id)) {

              S.auth.user = { id: s.userId || s.user_id };

            }

          }

          const inviteBlock = document.getElementById("inviteBlock");

          show(inviteBlock, Boolean(s?.hasInviteCode));



          const userIdEl = document.getElementById("settings-session-user-id");

          if (userIdEl) {

            const rawUserId =

              (s && s.userId) ||

              (s && s.user_id) ||

              (s && s.user && (s.user.id || s.user.email)) ||

              null;



            const isSignedIn = Boolean(rawUserId);



            // Fetch and render profile

            if (isSignedIn) {

              fetchAndRenderProfile(rawUserId);

            } else {

              userIdEl.textContent = "Not signed in.";

              const displayNameBlock = document.getElementById("profileDisplayNameBlock");

              if (displayNameBlock) displayNameBlock.style.display = "none";

            }



            // Optional: keep the raw ID available for debugging (not visible in UI)

            userIdEl.setAttribute("data-raw-user-id", rawUserId || "");

          }



          // Decide whether we're in dev view (also used for debugging output)

          const isDev = new URLSearchParams(location.search).has("dev");



          // Elements

          const authStatus = document.getElementById("authStatus");                 // debug <pre>

          const authStatusFriendly = document.getElementById("authStatusFriendly"); // human text



          // Friendly line

          if (authStatusFriendly) {

            let msg = "";

            if (s?.passkey?.loggedIn) {

              msg = "You're signed in with a passkey.";

            } else if (s?.hasInviteCode && !s?.invited) {

              msg = "Enter your access code to continue.";

            } else {

              msg = "";

            }

            authStatusFriendly.textContent = msg;

            authStatusFriendly.style.display = isDev ? "none" : "";

          }



          // Debug block: only when ?dev=1

          if (authStatus) {

            if (isDev) {

              const invitedTxt = s?.invited ? "yes" : "no";

              const passkeyTxt = s?.passkey?.registered ? (s?.passkey?.loggedIn ? "registered+logged-in" : "registered") : "none";

              authStatus.textContent =

                `Auth gate: ${s?.enforceAuthGate ? "ON" : "off"} · Invite set: ${s?.hasInviteCode ? "yes" : "no"} · Invited: ${invitedTxt}\n` +

                `Passkey: ${passkeyTxt} · userId: ${s?.userId ?? "—"}`;

              authStatus.style.display = "";

            } else {

              authStatus.style.display = "none";

            }

          }



          // --- Entitlement (read-only) ---

          const ent = s?.entitlement || {};

          const elEnt = document.getElementById("entitlementLine");

          if (elEnt) {

            const isSignedIn = Boolean(s?.passkey?.loggedIn);

            const used = Number.isFinite(ent.renders_used) ? ent.renders_used : 0;

            const credits = Number.isFinite(ent.credits_available) ? ent.credits_available : 0;



            if (!isSignedIn) {

              elEnt.textContent = "Not signed in. Sign in to see your credits.";

            } else {

              elEnt.textContent = `Used: ${used} • Credits: ${credits}`;

            }

            elEnt.style.display = "";

          }



          // Toggle visibility of saved scripts based on sign-in state

          const savedContainer = document.getElementById("savedScriptsContainer");

          const savedStatus = document.getElementById("savedScriptsStatus");

          const isSignedInForScripts = Boolean(s?.passkey?.loggedIn);



          if (savedContainer) {

            // Hide the whole "Your Scripts" block when signed out

            savedContainer.style.display = isSignedInForScripts ? "" : "none";

          }



          if (isSignedInForScripts) {

            // When signed IN: clear hint, reload scripts from server

            if (savedStatus) {

              savedStatus.textContent = "";

            }

            // Fetch and refresh saved scripts

            if (typeof fetchSavedScriptsFromServer === "function") {

              fetchSavedScriptsFromServer().catch(err => console.error("Failed to fetch saved scripts:", err));

            }

          } else {

            // When signed OUT: show hint, clear local list, clear UI

            if (savedStatus) {

              savedStatus.textContent = "Sign in to access your saved scripts.";

            }

            if (typeof S !== "undefined") {

              S.savedScripts = [];

            }

            if (typeof renderSavedScriptsStrip === "function") {

              renderSavedScriptsStrip();

            }

            if (typeof clearCurrentScriptView === "function") {

              clearCurrentScriptView();

            }

          }



          // Dev entitlement controls (Grant 200 test credits)

          const devBtns = document.getElementById("devEntButtons");

          if (devBtns) devBtns.style.display = isDev ? "" : "none";



          // Settings → Add credits button state

          const btnAdd = document.getElementById("btnAddCreditsSettings");

          const addHint = document.getElementById("addCreditsHintSettings");

          const addToast = document.getElementById("addCreditsToastSettings");

          if (btnAdd && addHint && addToast) {

            const isSignedIn = Boolean(s?.passkey?.loggedIn);

            const canAdd = isSignedIn || isDev; // dev mode can always test checkout



            btnAdd.disabled = !canAdd;

            if (canAdd) {

              addHint.textContent = "Add credits opens a test checkout link in this build.";

            } else {

              addHint.textContent = "Sign in to add credits.";

            }

            // Hide any old toast until user taps the button again

            addToast.style.display = "none";

          }



          if (typeof S !== "undefined") {

            try {

              setTimeout(() => {

                try {

                  loadTakes().catch((err) => {

                    console.warn("[offbook] gallery refresh failed", err);

                  });

                } catch (err) {

                  console.warn("[offbook] gallery refresh failed", err);

                }

              }, 0);

            } catch (err) {

              console.warn("[offbook] gallery refresh failed", err);

            }

          }

        } catch {

          // soft-fail; keep UI as-is

        }

      }

      (function wireInviteUI(){

        const btn = document.getElementById("btnSubmitInvite");

        if (btn) {

          btn.addEventListener("click", async () => {

            const input = document.getElementById("inviteCode");

            const code = (input?.value || "").trim();

            if (!code) { alert("Please enter your access code."); return; }

            try {

              const res = await fetch("/auth/enter-code", withSecretHeaders({

                method: "POST",

                headers: { "Content-Type": "application/json" },

                body: JSON.stringify({ code }),

              }));

              if (res.ok) {

                await refreshAuthUI();

                if (input) input.value = "";

              } else {

                const data = await res.json().catch(() => ({}));

                alert(data?.error === "invalid_code" ? "Invalid access code." : "Couldn't apply access code.");

              }

            } catch {

              alert("Network error while submitting code.");

            }

          });

        }



        const relink = document.getElementById("linkReenterCode");

        if (relink) {

          relink.addEventListener("click", (e) => {

            e.preventDefault();

            const blk = document.getElementById("inviteBlock");

            show(blk, true);

            document.getElementById("inviteCode")?.focus();

          });

        }

      })();

      // ---- WebAuthn helpers (no external libs) ----

      const b64uToBuf = (b64u) => {

        if (b64u instanceof ArrayBuffer) return b64u;

        if (b64u instanceof Uint8Array) return b64u.buffer;

        if (typeof b64u !== "string") throw new Error("Expected base64url string for WebAuthn field");

        const pad = "=".repeat((4 - (b64u.length % 4)) % 4);

        const b64 = (b64u.replace(/-/g, "+").replace(/_/g, "/") + pad);

        const str = atob(b64);

        const bytes = new Uint8Array(str.length);

        for (let i = 0; i < str.length; i++) bytes[i] = str.charCodeAt(i);

        return bytes.buffer;

      };

      const bufToB64u = (buf) => {

        const bytes = new Uint8Array(buf);

        let str = '';

        for (let i = 0; i < bytes.byteLength; i++) str += String.fromCharCode(bytes[i]);

        const b64 = btoa(str).replace(/\+/g, '-').replace(/\//g, '_').replace(/=+$/,'');

        return b64;

      };



      function transformRegOptions(optsIn) {

        const src = optsIn && optsIn.publicKey ? optsIn.publicKey : optsIn;

        if (!src || !src.challenge) { throw new Error("Registration options missing challenge"); }

        const o = { ...src };

        o.challenge = b64uToBuf(src.challenge);

        if (o.user && typeof o.user.id === "string") o.user = { ...o.user, id: b64uToBuf(o.user.id) };

        if (Array.isArray(o.excludeCredentials)) {

          o.excludeCredentials = o.excludeCredentials.map(c => ({ ...c, id: b64uToBuf(c.id) }));

        }

        return o;

      }

      function transformAuthOptions(optsIn) {

        const src = optsIn && optsIn.publicKey ? optsIn.publicKey : optsIn;

        if (!src || !src.challenge) { throw new Error("Authentication options missing challenge"); }

        const o = { ...src };

        o.challenge = b64uToBuf(src.challenge);

        if (Array.isArray(o.allowCredentials)) {

          o.allowCredentials = o.allowCredentials.map(c => ({ ...c, id: b64uToBuf(c.id) }));

        }

        return o;

      }

      function credToJSON(cred) {

        // Recursively convert ArrayBuffers in PublicKeyCredential to base64url for JSON

        const recurse = (x) => {

          if (x instanceof ArrayBuffer) return bufToB64u(x);

          if (Array.isArray(x)) return x.map(recurse);

          if (x && typeof x === 'object') {

            const out = {};

            for (const k of Object.keys(x)) out[k] = recurse(x[k]);

            return out;

          }

          return x;

        };

        return recurse(cred);

      }

      async function beginRegister() {

        let lastOpts = null;

        try {

          const accessCode = document.getElementById("inviteCode")?.value || "";

          const r1 = await fetch("/auth/begin-register", withSecretHeaders({

            method: "POST",

            headers: { "Content-Type":"application/json" },

            body: JSON.stringify({ accessCode })

          }));

          if (!r1.ok) { document.getElementById("authStatus").textContent = "Register: " + await r1.text(); return; }

          const opts = await r1.json();

          lastOpts = opts;

          const publicKey = transformRegOptions(opts);

          const attResp = await navigator.credentials.create({ publicKey });

          const payload = credToJSON(attResp);

          const r2 = await fetch("/auth/finish-register", withSecretHeaders({

            method: "POST",

            headers: { "Content-Type":"application/json" },

            body: JSON.stringify(payload)

          }));

          document.getElementById("authStatus").textContent = r2.ok ? "Passkey registered." : ("Register failed: " + await r2.text());

          refreshAuthUI();

        } catch (err) {

          const msg = (err && err.message) ? err.message : String(err);

          const statusEl = document.getElementById("authStatus");

          if (statusEl) statusEl.textContent = "Register error: " + msg;

          try {

            const txt = await (await fetch("/auth/session", withSecretHeaders())).text();

            void txt;

          } catch {}

          if (statusEl && /missing challenge/i.test(msg)) {

            const payloadObj = lastOpts && lastOpts.publicKey ? lastOpts.publicKey : lastOpts;

            const keys = payloadObj && typeof payloadObj === "object" ? Object.keys(payloadObj) : [];

            statusEl.textContent = msg + " · payload keys: " + JSON.stringify(keys);

          }

          console.error("beginRegister error", err);

        }

      }



      async function beginLogin() {

        let lastOpts = null;

        try {

          const r1 = await fetch("/auth/begin-login", withSecretHeaders({ method:"POST" }));

          if (!r1.ok) { document.getElementById("authStatus").textContent = "Login: " + await r1.text(); return; }

          const opts = await r1.json();

          lastOpts = opts;

          const publicKey = transformAuthOptions(opts);

          const assertion = await navigator.credentials.get({ publicKey });

          const payload = credToJSON(assertion);

          const r2 = await fetch("/auth/finish-login", withSecretHeaders({

            method:"POST",

            headers: { "Content-Type":"application/json" },

            body: JSON.stringify(payload)

          }));

          document.getElementById("authStatus").textContent = r2.ok ? "Signed in." : ("Login failed: " + await r2.text());

          if (r2.status === 401) { const t = document.getElementById("reauthTip"); if (t) t.style.display = "block"; }

          refreshAuthUI();

        } catch (err) {

          const msg = (err && err.message) ? err.message : String(err);

          const statusEl = document.getElementById("authStatus");

          if (statusEl) statusEl.textContent = "Login error: " + msg;

          try {

            const txt = await (await fetch("/auth/session", withSecretHeaders())).text();

            void txt;

          } catch {}

          if (statusEl && /missing challenge/i.test(msg)) {

            const payloadObj = lastOpts && lastOpts.publicKey ? lastOpts.publicKey : lastOpts;

            const keys = payloadObj && typeof payloadObj === "object" ? Object.keys(payloadObj) : [];

            statusEl.textContent = msg + " · payload keys: " + JSON.stringify(keys);

          }

          console.error("beginLogin error", err);

        }

      }



      async function signOut() {

        await fetch("/auth/logout", withSecretHeaders({ method:"POST" }));

        document.getElementById("authStatus").textContent = "Signed out.";

        refreshAuthUI();

      }



      // --- WebAuthn helpers (dev-friendly) -------------------------------------

      function bufToUrl(b){

        return btoa(String.fromCharCode(...new Uint8Array(b))).replace(/\+/g,"-").replace(/\//g,"_").replace(/=+$/,"");

      }

      function urlToBuf(s){

        const n = s.replace(/-/g, "+").replace(/_/g, "/");

        const pad = "===".slice((n.length + 3) % 4);

        const bin = atob(n + pad);

        const bytes = new Uint8Array(bin.length);

        for (let i=0;i<bin.length;i++) bytes[i] = bin.charCodeAt(i);

        return bytes.buffer;

      }

      async function startLoginFlow(){

        const r1 = await fetch("/auth/passkey/login/start", withSecretHeaders({ method:"POST" }));

        if(!r1.ok) throw new Error("login_start_failed");

        const { options } = await r1.json();

        options.challenge = urlToBuf(options.challenge);

        if (Array.isArray(options.allowCredentials)) {

          options.allowCredentials = options.allowCredentials.map(c => ({ ...c, id: urlToBuf(c.id) }));

        }

        const cred = await navigator.credentials.get({ publicKey: options });

        if(!cred) throw new Error("no_credential");

        const payload = {

          id: cred.id,

          type: cred.type,

          rawId: bufToUrl(cred.rawId),

          response: {

            clientDataJSON: bufToUrl(cred.response.clientDataJSON),

            authenticatorData: cred.response.authenticatorData ? bufToUrl(cred.response.authenticatorData) : undefined,

            signature: cred.response.signature ? bufToUrl(cred.response.signature) : undefined,

            userHandle: cred.response.userHandle ? bufToUrl(cred.response.userHandle) : undefined,

          }

        };

        const r2 = await fetch("/auth/passkey/login/finish", withSecretHeaders({

          method:"POST", headers:{ "Content-Type":"application/json" }, body: JSON.stringify(payload)

        }));

        if(!r2.ok) throw new Error("login_finish_failed");

        return r2.json();

      }

      async function startRegisterFlow(){

        const r1 = await fetch("/auth/passkey/register/start", withSecretHeaders({ method:"POST" }));

        if(!r1.ok) throw new Error("register_start_failed");

        const { options } = await r1.json();

        options.challenge = urlToBuf(options.challenge);

        if (options.user && options.user.id) options.user.id = urlToBuf(options.user.id);

        if (Array.isArray(options.excludeCredentials)) {

          options.excludeCredentials = options.excludeCredentials.map(c => ({ ...c, id: urlToBuf(c.id) }));

        }

        const cred = await navigator.credentials.create({ publicKey: options });

        if(!cred) throw new Error("no_credential");

        const payload = {

          id: cred.id,

          type: cred.type,

          rawId: bufToUrl(cred.rawId),

          response: {

            clientDataJSON: bufToUrl(cred.response.clientDataJSON),

            attestationObject: cred.response.attestationObject ? bufToUrl(cred.response.attestationObject) : undefined,

          }

        };

        const r2 = await fetch("/auth/passkey/register/finish", withSecretHeaders({

          method:"POST", headers:{ "Content-Type":"application/json" }, body: JSON.stringify(payload)

        }));

        if(!r2.ok) throw new Error("register_finish_failed");

        return r2.json();

      }



      // --- Gate controller (enforced = fully blocking) --------------------------

      async function maybeShowAuthGate(){

        const gate = document.getElementById("authGate");

        if (!gate) return;



        const main = document.querySelector("main");

        const tabbar = document.querySelector("nav.tabbar");

        const header = document.querySelector("header");

        const closeBtn = document.getElementById("authGateClose");



        try{

          const s = await getSession();

          const enforced = Boolean(s?.enforceAuthGate);

          const needsGate = enforced && !(s?.invited) && !(s?.passkey?.loggedIn);



          gate.classList.toggle("ob-hidden", !needsGate);

          gate.setAttribute("aria-hidden", String(!needsGate));

          document.body.classList.toggle("ob-modal-open", needsGate);



          if (needsGate) {

            if (closeBtn) closeBtn.style.display = "none";

            if (main)  { main.setAttribute("inert", "");  main.setAttribute("aria-hidden", "true"); }

            if (tabbar){ tabbar.setAttribute("inert", ""); tabbar.setAttribute("aria-hidden", "true"); }

            if (header){ header.setAttribute("inert", ""); header.setAttribute("aria-hidden", "true"); }

          } else {

            if (closeBtn) closeBtn.style.display = "";

            if (main)  { main.removeAttribute("inert");  main.removeAttribute("aria-hidden"); }

            if (tabbar){ tabbar.removeAttribute("inert"); tabbar.removeAttribute("aria-hidden"); }

            if (header){ header.removeAttribute("inert"); header.removeAttribute("aria-hidden"); }

          }

        } catch {

          gate.classList.add("ob-hidden");

          gate.setAttribute("aria-hidden", "true");

          document.body.classList.remove("ob-modal-open");

          if (main)  { main.removeAttribute("inert");  main.removeAttribute("aria-hidden"); }

          if (tabbar){ tabbar.removeAttribute("inert"); tabbar.removeAttribute("aria-hidden"); }

          if (header){ header.removeAttribute("inert"); header.removeAttribute("aria-hidden"); }

        }

      }



      function wireAuthGateUI(){

        const gate = document.getElementById("authGate");

        if (!gate) return;



        const btnPasskey = document.getElementById("authGatePasskey");

        const btnInvite  = document.getElementById("authGateInvite");

        const btnClose   = document.getElementById("authGateClose");



        btnPasskey?.addEventListener("click", async () => {

          try{

            await startLoginFlow().catch(async () => { await startRegisterFlow(); });

            await refreshAuthUI();

            await maybeShowAuthGate();

          } catch(err){

            alert("Passkey sign-in failed. You can try again or use an invite code.");

          }

        });



        btnInvite?.addEventListener("click", () => {

          const tabBtn = document.querySelector('nav [data-tab="settings"]');

          tabBtn?.click?.();

          const blk = document.getElementById("inviteBlock");

          if (blk) { blk.style.display = ""; document.getElementById("inviteCode")?.focus(); }

        });



        // Dev-only convenience: allow closing ONLY when not enforced

        btnClose?.addEventListener("click", async () => {

          try {

            const s = await getSession();

            if (s?.enforceAuthGate) {

              return;

            }

          } catch {}

          document.getElementById("authGate")?.classList.add("ob-hidden");

          document.body.classList.remove("ob-modal-open");

        });

      }



      const _origRefreshAuthUI = refreshAuthUI;

      refreshAuthUI = async function(){

        await _origRefreshAuthUI();

        await maybeShowAuthGate();

      };



      wireAuthGateUI();

      maybeShowAuthGate();



      // Profile display name functions

      async function fetchAndRenderProfile(userId) {

        const userIdEl = document.getElementById("settings-session-user-id");

        const displayNameBlock = document.getElementById("profileDisplayNameBlock");

        const displayNameInput = document.getElementById("profileDisplayNameInput");



        try {

          const res = await fetch("/api/profile", withSecretHeaders());

          const data = await res.json();



          const displayName = data.display_name || null;



          // Format short ID: pk_886d5e…b0a

          let shortId = "";

          if (userId && userId.startsWith("passkey:")) {

            const token = userId.substring(8); // Remove "passkey:" prefix

            if (token.length > 10) {

              const prefix = token.substring(0, 7);

              const suffix = token.substring(token.length - 3);

              shortId = `pk_${prefix}…${suffix}`;

            } else {

              shortId = `pk_${token}`;

            }

          }



          // Render sign-in status

          if (userIdEl) {

            if (displayName) {

              userIdEl.innerHTML = `Signed in as <strong>${displayName}</strong><br><span style="font-size:11px;color:var(--muted);">${shortId}</span>`;

            } else {

              userIdEl.innerHTML = `Signed in as <strong>${shortId}</strong>`;

            }

          }



          // Show display name input and populate it

          if (displayNameBlock) {

            displayNameBlock.style.display = "";

          }

          if (displayNameInput) {

            displayNameInput.value = displayName || "";

          }

        } catch (err) {

          console.error("Failed to fetch profile:", err);

          if (userIdEl) {

            userIdEl.textContent = "Signed in (profile error)";

          }

        }

      }



      function wireProfileSaveButton() {

        const btn = document.getElementById("btnSaveDisplayName");

        const input = document.getElementById("profileDisplayNameInput");



        if (!btn || !input) return;



        btn.addEventListener("click", async () => {

          const displayName = input.value.trim();



          try {

            const res = await fetch("/api/profile", withSecretHeaders({

              method: "POST",

              headers: { "Content-Type": "application/json" },

              body: JSON.stringify({ display_name: displayName }),

            }));



            if (!res.ok) {

              throw new Error("Failed to save display name");

            }



            // Refresh profile display

            await refreshAuthUI();

            alert("Display name saved.");

          } catch (err) {

            console.error("Failed to save display name:", err);

            alert("Failed to save display name. Please try again.");

          }

        });

      }



      function wireSettingsPasskeyButtons(){

        const btnReg = document.getElementById("btnRegisterPasskey");

        const btnIn  = document.getElementById("btnSignIn");

        const btnOut = document.getElementById("btnSignOut");



        if (btnReg) {

          btnReg.addEventListener("click", async () => {

            try {

              await startRegisterFlow();

              await refreshAuthUI();

              alert("Passkey registered.");

            } catch (e) {

              alert("Passkey registration failed. Try again or check Safari settings.");

            }

          });

        }



        if (btnIn) {

          btnIn.addEventListener("click", async () => {

            try {

              await startLoginFlow();

              await refreshAuthUI();

              alert("Signed in with passkey.");

            } catch (e) {

              alert("Passkey sign-in failed. If you don't have one yet, try Register Passkey.");

            }

          });

        }



        if (btnOut) {

          btnOut.addEventListener("click", async () => {

            try {

              await fetch("/auth/signout", withSecretHeaders({ method:"POST" }));

              await refreshAuthUI();

              alert("Signed out.");

            } catch (e) {

              alert("Sign out failed.");

            }

          });

        }

      }

      function wireAddCreditsButton(){

        const btn = document.getElementById("btnAddCreditsSettings");

        const toast = document.getElementById("addCreditsToastSettings");

        if (!btn) return;



        btn.addEventListener("click", async function () {

          if (btn.disabled) return;

          if (!toast) return;



          clearTimeout(toast._t);

          toast.textContent = "Contacting billing (stub checkout)...";

          toast.style.display = "block";

          try {

            const resp = await fetch("/billing/create_checkout", withSecretHeaders({

              method: "POST",

              headers: { ...JSON_HDRS, "Accept": "application/json" },

              body: JSON.stringify({ planId: "credits-100" }),

            }));

            const data = await resp.json().catch(() => ({}));



          if (resp.ok && data && data.checkout_url) {

            const url = String(data.checkout_url);

            // Show the URL in the toast for a moment (debug-friendly)

            toast.textContent = "Opening checkout: " + url;

            toast.style.display = "block";

            try {

              window.location.href = url;

            } catch (e) {

              console.warn("redirect to checkout failed", e);

            }

          } else {

            const errMsg =

              (data && (data.error || data.message)) ||

              "Billing not configured yet. (Stripe test.)";

            toast.textContent = "Billing error: " + errMsg;

          }

          } catch (e) {

            console.warn("billing/create_checkout failed", e);

            toast.textContent = "Could not contact billing service.";

          }



          clearTimeout(toast._t);

          toast._t = setTimeout(() => {

            toast.style.display = "none";

          }, 5000);

        });

      }

      wireSettingsPasskeyButtons();

      wireProfileSaveButton();

      wireAddCreditsButton();

      guardMeteredButtons();

      (function wireDevEntitlement(){

        const btn = document.getElementById("btnDevGrantCredits");

        if (!btn) return;

        btn.addEventListener("click", async () => {

          try{

            const res = await fetch("/auth/dev/grant-credits?dev=1", withSecretHeaders({

              method:"POST",

              headers:{ "Content-Type":"application/json" },

              body: JSON.stringify({ amount: 200 })

            }));

            const data = await res.json().catch(()=> ({}));

            if (!res.ok || !data?.ok) throw new Error(data?.error || "failed");

            await refreshAuthUI();

            alert("Added 200 test credits.");

          } catch(e){

            alert("Could not grant credits (dev tools disabled?).");

          }

        });

      })();

    const $ = (s,r=document)=>r.querySelector(s);

    const $$ = (s,r=document)=>Array.from(r.querySelectorAll(s));

    // --- TDZ fix: declare R early so Safari doesn't throw before it's assigned ---

    let R = null;

      if(typeof window !== "undefined"){

        if(typeof window.__OB_BT_IN === "undefined") window.__OB_BT_IN = false;

        if(typeof window.__OB_MIC_STREAM === "undefined") window.__OB_MIC_STREAM = null;

        if(typeof window.__OB_MIC_TRACK === "undefined") window.__OB_MIC_TRACK = null;

        if(typeof window.__OB_AP === "undefined") window.__OB_AP = null;

        if(typeof window.isRecording === "undefined") window.isRecording = false;

        if(typeof window.__OB_STT2_RECORDER === "undefined") window.__OB_STT2_RECORDER = null;

        if(typeof window.__OB_STT2_LAST_BLOB === "undefined") window.__OB_STT2_LAST_BLOB = null;

      }

      // Reader element singleton (idempotent)

      window.__OB_READER_EL = window.__OB_READER_EL

        || document.querySelector('audio[data-reader]')

        || document.getElementById('readerAudio')

        || (function(){

             const a = document.createElement('audio');

             a.setAttribute('data-reader','1');

             a.preload = 'auto';

             a.crossOrigin = 'anonymous';

             a.style.display = 'none';

             document.body.appendChild(a);

             return a;

           })();



      async function ensureAudioContext() {

        try {

          if (!window.audioCtx || window.audioCtx.state === 'closed') {

            window.audioCtx = new (window.AudioContext || window.webkitAudioContext)();

            try {

              window.audioCtx.addEventListener('statechange', () => {

                // If we’re suspended/interrupted after a background, require a user tap.

                if (window.audioCtx && (window.audioCtx.state === 'suspended' || window.audioCtx.state === 'interrupted')) {

                  window.__OB_NEEDS_UNLOCK = true;

                }

              });

            } catch {}

          }

          if (window.audioCtx.state === 'suspended') {

            try { await window.audioCtx.resume(); } catch { window.__OB_NEEDS_UNLOCK = true; }

          }

        } catch {}

        return window.audioCtx;

      }



      // TEMP DIAG: log AudioContext state right before countdown

      async function _diagAudioCtx(tag) {

        const st = window.audioCtx?.state;

        console.debug('[AUDIO]', tag, 'ctx=', st);

      }



      async function playTestBeep(ms=200) {

        try {

          const ctx = window.audioCtx || (window.audioCtx = new (window.AudioContext||window.webkitAudioContext)());

          if (ctx.state !== 'running') await ctx.resume();

          const o = ctx.createOscillator();

          const g = ctx.createGain();

          o.type = 'sine';

          o.frequency.value = 880;

          g.gain.setValueAtTime(0.0001, ctx.currentTime);

          g.gain.exponentialRampToValueAtTime(0.2, ctx.currentTime + 0.01);

          g.gain.exponentialRampToValueAtTime(0.0001, ctx.currentTime + ms/1000);

          o.connect(g).connect(ctx.destination);

          o.start();

          o.stop(ctx.currentTime + ms/1000);

        } catch (err) {

          console.debug('[AUDIO] playTestBeep error', err);

        }

      }



      // === UI NOTE ENGINE (retro-but-soothing) =====================================

      // Uses the global window.audioCtx so it never rides the Record mix

      const UINotes = (() => {

        if (window.__OB_UI_NOTES) return window.__OB_UI_NOTES;



        const STATE = {

          master: null,         // GainNode

          lastAt: 0,

          voices: new Set(),

          maxVoices: 4,

        };



        // Natural notes A–G (A4..G5 span, gentle)

        const NOTE_FREQS = [440.00, 493.88, 523.25, 587.33, 659.25, 698.46, 783.99]; // A4,B4,C5,D5,E5,F5,G5



        function hashToIndex(s) {

          s = String(s || "");

          let h = 0;

          for (let i = 0; i < s.length; i++) h = (h * 31 + s.charCodeAt(i)) >>> 0;

          return h % NOTE_FREQS.length;

        }



        async function ctx() {

          const c = await (window.audioCtx ? Promise.resolve(window.audioCtx) : ensureAudioContext());

          if (c.state === "suspended") { try { await c.resume(); } catch {} }

          if (!STATE.master) {

            const g = c.createGain();

            g.gain.value = 0.08; // soft

            try { g.connect(c.destination); } catch {}

            STATE.master = g;

          } else {

            // If the destination changed (new context/destination), re-connect.

            try {

              // A no-op disconnect throws if already disconnected; guard.

              STATE.master.disconnect();

            } catch {}

            try { STATE.master.connect(c.destination); } catch {}

          }

          return window.audioCtx;

        }



        function playOnce(freq, durMs = 120) {

          if (STATE.voices.size >= STATE.maxVoices) return; // avoid pileup

          const c = window.audioCtx; if (!c || (c.state !== 'running' && c.state !== 'interactive')) return;

          const start = c.currentTime + 0.001;

          const dur = Math.max(0.06, Math.min(0.25, durMs / 1000));

          const stopAt = start + dur;



          const osc = c.createOscillator();

          // "Atari but soothing": blend square/triangle via waveshaper-lite

          osc.type = 'square';

          // slight, random detune for "never the same"

          const cents = (Math.random() * 8 - 4); // ±4 cents

          try { osc.detune.value = cents * 100; } catch {}

          osc.frequency.setValueAtTime(freq, start);



          const g = c.createGain();

          // gentle envelope

          g.gain.setValueAtTime(0.0001, start);

          g.gain.exponentialRampToValueAtTime(0.18, start + 0.012);

          // creamy lowpass to tame harshness

          const lp = c.createBiquadFilter();

          lp.type = 'lowpass';

          lp.frequency.setValueAtTime(Math.min(3200, freq * 3), start);



          g.gain.setValueAtTime(0.18, stopAt - 0.03);

          g.gain.exponentialRampToValueAtTime(0.0001, stopAt);



          osc.connect(lp);

          lp.connect(g);

          g.connect(STATE.master);



          osc.start(start);

          osc.stop(stopAt);



          const voice = { osc, g, lp };

          STATE.voices.add(voice);

          osc.onended = () => {

            try { osc.disconnect(); lp.disconnect(); g.disconnect(); } catch {}

            STATE.voices.delete(voice);

          };

        }



        async function pingFor(el, evtName = "click") {

          // Do not emit while actively recording; keeps takes clean

          try { if (typeof R !== "undefined" && R && R.recording) return; } catch {}

          const now = performance.now();

          if ((now - (STATE.lastAt || 0)) < 30) return;

          STATE.lastAt = now;

          // Heuristic: stable ID → stable note; otherwise use text/role

          const key =

            el?.id ||

            el?.getAttribute?.("data-act") ||

            el?.getAttribute?.("aria-controls") ||

            el?.textContent?.trim() ||

            evtName ||

            "btn";

          const idx = hashToIndex(key);

          const base = NOTE_FREQS[idx];

          await ctx();

          // slight random duration gives "never exactly the same"

          const durMs = 90 + Math.round(Math.random() * 50);

          playOnce(base, durMs);

        }



        window.__OB_UI_NOTES = { pingFor };

        return window.__OB_UI_NOTES;

      })();



      // === Reader restore state (idempotent) ======================================

      // Always resolve the *current* reader element (Rehearse or Record)

      function getReaderEl() {

        // Prefer the rehearse element if present during Rehearse

        const rehearseEl = (typeof E !== "undefined" && E && E.rehearseAudio) ? E.rehearseAudio : null;

        const recordEl   = document.getElementById('readerAudio');

        const el = rehearseEl || recordEl || window.__OB_READER_EL || null;

        if (el) window.__OB_READER_EL = el; // keep the singleton pointing at what we actually use

        return el;

      }

      if (typeof window.__OB_LAST_READER_URL === 'undefined') window.__OB_LAST_READER_URL = null;

      if (typeof window.__OB_NEEDS_UNLOCK === 'undefined') window.__OB_NEEDS_UNLOCK = false;

      const btnEnableAudio = document.getElementById('btnEnableAudio');



      function rememberReaderUrl(url) {

        if (url && typeof url === 'string') window.__OB_LAST_READER_URL = url;

      }



      async function kickReaderElement() {

        // Try both elements if they exist

        const candidates = [];

        const a = getReaderEl(); if (a) candidates.push(a);

        const rehearseEl = (typeof E !== "undefined" && E && E.rehearseAudio) ? E.rehearseAudio : null;

        const recordEl   = document.getElementById('readerAudio');

        if (rehearseEl && !candidates.includes(rehearseEl)) candidates.push(rehearseEl);

        if (recordEl && !candidates.includes(recordEl)) candidates.push(recordEl);



        for (const el of candidates) {

          try {

            el.pause();

            const url = window.__OB_LAST_READER_URL;

            el.removeAttribute('src');

            el.load();

            if (url) {

              el.src = url;

              rememberReaderUrl(url);

              el.load();

            }

          } catch (e) {

            console.debug('[AUDIO] kickReaderElement', e);

          }

        }

      }



      async function restoreAudioRoute(tag = 'restore') {

        try {

          // 1) Resume the global beep ctx (used by test pings / UI sounds)

          const ctx = await ensureAudioContext();

          if (ctx?.state === 'suspended') { try { await ctx.resume(); } catch {} }



          // 2) Resume the reader’s WebAudio graph if present (buffer playback path)

          try {

            if (typeof hasR === 'function' && hasR()) {

              try { await ensureReaderCtx(); } catch {}

              if (R.readerCtx?.state === 'suspended') { try { await R.readerCtx.resume(); } catch {} }



              // If our gain isn’t connected (e.g., after a prior mix graph), restore direct monitor

              if (R.readerCtx && R.readerGain && !R.readerDirectConnected) {

                try { restoreReaderDirectMonitor(); } catch {}

              }

            }

          } catch {}



          // 3) For HTMLMediaElement path, reattach src to rebind the output route

          await kickReaderElement();



          // 4) Warmup ping (binds route on some iOS versions)

          await playTestBeep(120);

        } catch (e) {

          console.debug('[AUDIO] restoreAudioRoute', tag, e);

        }

      }



      document.addEventListener('visibilitychange', async () => {

        if (!document.hidden) {

          // Coming back to foreground: always assume we may need a gesture to unlock.

          window.__OB_NEEDS_UNLOCK = true;

          if (typeof btnEnableAudio !== 'undefined' && btnEnableAudio) {

            btnEnableAudio.style.display = '';

          }

          console.debug('[AUDIO] visibility -> foreground');

          await restoreAudioRoute('visibility');

        }

      }, { passive: true });



      window.addEventListener('pageshow', async (ev) => {

        if (ev?.persisted === true || !document.hidden) {

          // Coming back from bfcache or foreground: mark audio dirty so next tap can unlock.

          window.__OB_NEEDS_UNLOCK = true;

          if (typeof btnEnableAudio !== 'undefined' && btnEnableAudio) {

            btnEnableAudio.style.display = '';

          }

          console.debug('[AUDIO] pageshow (bfcache or foreground)');

          await restoreAudioRoute('pageshow');

        }

      }, { passive: true });



      window.addEventListener('pageshow', async () => {

        try { if (typeof hasR === 'function' && hasR()) await ensureReaderCtx(); } catch {}

      });



      document.addEventListener('visibilitychange', async () => {

        if (!document.hidden) {

          try { if (typeof hasR === 'function' && hasR()) await ensureReaderCtx(); } catch {}

        }

      });



      async function tryUnlockAudio(from = 'tap') {

        try {

          const ctx = await ensureAudioContext();

          if (ctx && (ctx.state === 'suspended' || ctx.state === 'interrupted')) {

            try { await ctx.resume(); } catch {}

          }

          const _el = getReaderEl();

          if (_el && window.__OB_LAST_READER_URL) {

            await kickReaderElement();

            try { await _el.play(); } catch {}

          }

          window.__OB_NEEDS_UNLOCK = false;

          if (btnEnableAudio) btnEnableAudio.style.display = 'none';

        } catch (e) {

          console.debug('[AUDIO] tryUnlockAudio', from, e);

          window.__OB_NEEDS_UNLOCK = true;

          if (btnEnableAudio) btnEnableAudio.style.display = '';

        }

      }



      ['click', 'touchend'].forEach((ev) => {

        document.addEventListener(ev, () => {

          if (window.__OB_NEEDS_UNLOCK) tryUnlockAudio(ev);

        }, { passive: true });

      });



      if (btnEnableAudio) {

        btnEnableAudio.addEventListener('click', () => tryUnlockAudio('button'));

      }



      // --- Belt & suspenders guard (safe checks for the Record state object) ---

      const hasR = () => !!(typeof R !== "undefined" && R && typeof R === "object");

      // Tight mode when recording

      // For now, disable tight mode so Record uses the same timing as Rehearse.

      const tightMode = () => false;

      const isIOS = /iPad|iPhone|iPod/.test(navigator.userAgent) || (navigator.platform==='MacIntel' && navigator.maxTouchPoints>1);



      const mqlPortrait = window.matchMedia('(orientation: portrait)');

      const isPortrait = () => mqlPortrait.matches;

      const applyOrientationClasses = (event)=>{

        const portrait = event ? event.matches : isPortrait();

        document.body.classList.toggle('is-portrait', portrait);

        document.body.classList.toggle('is-landscape', !portrait);

        updateRecordLayout();

        try{ syncGridOverlayVisibility(); }catch{}

      };

      applyOrientationClasses();

      if(typeof mqlPortrait.addEventListener === 'function'){

        mqlPortrait.addEventListener('change', applyOrientationClasses);

      } else if(typeof mqlPortrait.addListener === 'function') {

        mqlPortrait.addListener(applyOrientationClasses);

      }



      const errbar=$("#errbar");

      const LOCKED_MSG = "Locked: add ?secret=YOUR_CODE to the URL or re-open your invite link.";

      function showErr(msg){

        if(!errbar) return;

        errbar.textContent=msg;

        errbar.classList.add("show");

        if(msg === LOCKED_MSG){ errbar.dataset.locked="1"; } else { errbar.removeAttribute("data-locked"); }

      }

      function showLocked(){ showErr(LOCKED_MSG); }

      if(errbar){

        errbar.addEventListener("click", () => {

          errbar.classList.remove("show");

          errbar.removeAttribute("data-locked");

        });

      }



      // --- Screen Wake Lock to prevent auto-sleep during rehearse/record ---

      let wakeLock = null;

      async function acquireWakeLock(){

        try{

          if("wakeLock" in navigator && document.visibilityState === "visible"){

            wakeLock = await navigator.wakeLock.request("screen");

            wakeLock?.addEventListener?.("release", ()=>{ wakeLock=null; });

          }

        }catch{ /* ignore */ }

      }

      function releaseWakeLock(){ try{ wakeLock?.release(); }catch{} wakeLock=null; }

      document.addEventListener("visibilitychange", ()=>{

        const onActiveTab = document.querySelector(".tabbar button.active")?.dataset.tab;

        if(document.visibilityState === "visible" && (onActiveTab==="rehearse" || onActiveTab==="record")){

          acquireWakeLock();

        }else{

          releaseWakeLock();

        }

      });



      function showScreen(name){

  $$(".countdown").forEach(x=>x.classList.remove("show"));

  stopAllAudioHard();

        const prevTab = S?.activeTab || "import";

        if (prevTab === "import" && name !== "import" && typeof saveImportEdits === "function") {

          try {

            saveImportEdits();

          } catch (e) {

            console.warn("Auto-save from Import failed on tab change", e);

          }

        }

        try{

          if(name==="rehearse" || name==="record") acquireWakeLock();

          else releaseWakeLock();

        }catch{}

        if(name!=="record"){

          try{ if(R?.recording){ stopRecording(); } }catch{}

          try{ cleanupStream(); }catch{}

        }

        document.body.classList.toggle("record-active", name==="record");

        $$(".screen").forEach(s=>s.classList.remove("active"));

        $("#screen-"+name).classList.add("active");

        $$(".tabbar button").forEach(b=>b.classList.remove("active"));

        const btn=document.querySelector(`.tabbar button[data-tab="${name}"]`);

        if(btn) btn.classList.add("active");

        if (S) {

          S.activeTab = name;

        }

        // Refresh saved scripts when entering Import tab while signed in

        if (name === "import" && S?.auth?.passkey?.loggedIn) {

          if (typeof fetchSavedScriptsFromServer === "function") {

            fetchSavedScriptsFromServer().catch(err => console.error("Failed to refresh scripts on import tab:", err));

          }

        }

        if(name==="rehearse"){

          // Route inference on tab enter

          (async () => {

            try{

              const bt = await hasBluetoothInput();

              window.__OB_BT_IN = bt;

              logRouteCheck('tab:rehearse');

              if (window.__OB_MIC_TRACK && _route.isiOS && bt && looksLikeHfp(window.__OB_MIC_TRACK)) {

                _route.warnActive = true;

                maybeShowRouteModal();

              } else {

                showRouteWarn(false);

              }

            }catch{ showRouteWarn(false); }

          })();

          try{ primeReaderFromCacheIfAvailable(); }catch{}

        }else if(name==="record"){

          try{ updateRecordLayout(); }catch{}

          try{ syncGridOverlayVisibility(); }catch{}

          try{ primeReaderFromCacheIfAvailable(); }catch{}

          try{ requestMicPermissionOnce(); }catch{}

          try{ startPreviewIfNeeded(); }catch{}

          try{ setRailStates(); }catch{}

        }else if(name==="gallery"){

          loadTakes().catch(()=>{});

        }

      }

      $$(".tabbar button").forEach(b=>b.addEventListener("click",()=>showScreen(b.dataset.tab)));



      // inner tabs

const tabText=$("#tab-text"), tabPdf=$("#tab-pdf"), panelText=$("#panel-text"), panelPdf=$("#panel-pdf");

      tabText?.addEventListener("click",()=>{ tabText.classList.add("active"); tabPdf.classList.remove("active"); panelText.hidden=false; panelPdf.hidden=true; });

      tabPdf?.addEventListener("click",()=>{ tabPdf.classList.add("active"); tabText.classList.remove("active"); panelPdf.hidden=false; panelText.hidden=true; });

const savedStrip = document.getElementById("savedScriptsStrip");

      if (savedStrip) {

        savedStrip.addEventListener("click", async (evt) => {

          const target = evt.target;

          const card =

            target && typeof target.closest === "function"

              ? target.closest(".saved-script-card")

              : null;

          if (!card) return;



          const id = card.dataset.scriptId;

          const status = document.getElementById("savedScriptsStatus");



          // --- New script card: show hint + SFX ---

          if (id === "__new__") {

            try { UINotes.pingFor(card, "saved-script-new"); } catch {}



            if (status) {

              status.textContent = "New script: use Paste Script Text or Upload PDF below.";

            }

            const textPanelVisible = panelText ? !panelText.hidden : true;

            if (textPanelVisible) {

              document.getElementById("titleText")?.focus();

            } else {

              document.getElementById("titlePdf")?.focus();

            }

            return;

          }



          // --- Existing saved script: load + SFX ---

          try { UINotes.pingFor(card, "saved-script"); } catch {}



          S.script_id = id;

          const meta = S.savedScripts.find((s) => s.id === id) || null;

          if (status) {

            status.textContent = meta

              ? `Loading: ${meta.title}…`

              : "Loading saved script…";

          }

          try {

            await loadScenes();

            if (status) {

              const count =

                meta && typeof meta.sceneCount === "number"

                  ? meta.sceneCount

                  : (S.scenes?.length || 0);

              const countLabel =

                count > 0

                  ? `${count} scene${count === 1 ? "" : "s"}`

                  : "Scenes not loaded";

              status.textContent = meta

                ? `${meta.title} • ${countLabel}`

                : countLabel;

            }

          } catch (_) {

            if (status) status.textContent = "Couldn’t load saved script.";

          }

        });

      document.addEventListener("click",(evt)=>{

        const target = evt.target;

        if(!target || typeof target.closest !== "function") return;

        const chip = target.closest(".import-scene-chip");

        if(!chip) return;

        const idxStr = chip.dataset.sceneIndex;

        if(typeof idxStr !== "string") return;

        const idx = parseInt(idxStr,10);

        if(Number.isNaN(idx)) return;

        if(idx < 0 || idx >= (S.scenes?.length || 0)) return;

        S.currentSceneIndex = idx;

        hydrateImportEditor();

      });

      const saveEditsBtn=document.getElementById("importSaveEdits");

      if(saveEditsBtn){

        saveEditsBtn.addEventListener("click",()=>{ saveImportEdits(); });

      }

      }

      const goAssignBtn=document.getElementById("importGoAssign");

      if(goAssignBtn){

        goAssignBtn.addEventListener("click",()=>{

          if(!S.script_id){

            const status=document.getElementById("savedScriptsStatus");

            if(status){

              status.textContent="Import or select a script first.";

            }

            return;

          }

          showScreen("assign");

        });

      }



      // state

      const S = {

        script_id: "",

        scenes: [],

        role: "",

        voice_map: {},

        editMode: false,

        supportedVoices: OPENAI_VOICES.slice(),

        savedScripts: [],

        currentSceneIndex: 0,

        activeTab: "import",

        auth: null,

        galleryTakes: []

      };

      // savedScripts: { id: string; title: string; sceneCount: number; createdAt: number; updatedAt: number }[]

      if (typeof window !== "undefined") window.currentSceneId = S.script_id || null;



        // Load saved script metadata from this device

        loadSavedScriptsFromStorage();

        renderSavedScriptsStrip();

        updateImportPersistenceDebug();

        // Restore last Assign selection for Record tab Render
        if(!S.script_id || !S.role){
          try{
            const stored = localStorage.getItem("offbook:last_assign");
            if(stored){
              const parsed = JSON.parse(stored);
              if(parsed.script_id && !S.script_id) S.script_id = parsed.script_id;
              if(parsed.role && !S.role) S.role = parsed.role;
            }
          }catch{}
        }



        // Debug + UX: show how many saved scripts we see on this device

        const savedStatus = document.getElementById("savedScriptsStatus");

      if (savedStatus && !savedStatus.textContent) {

        const count = Array.isArray(S.savedScripts) ? S.savedScripts.length : 0;

        if (count > 0) {

          savedStatus.textContent = `This device has ${count} saved script${count === 1 ? "" : "s"}.`;

        } else {

          savedStatus.textContent = "No saved scripts on this device yet.";

        }

      }



        // Then, if possible, refresh from the server (account-level scripts).

        if (typeof fetchSavedScriptsFromServer === "function") {

          try { fetchSavedScriptsFromServer(); } catch (e) { console.warn(e); }

        }



      // On startup, auto-restore the most recently used script (if any)

      (async () => {

        // Only auto-load if we don't already have an active script

        if (!S.script_id && Array.isArray(S.savedScripts) && S.savedScripts.length > 0) {

          const last = S.savedScripts

            .slice()

            .sort((a, b) => (b.updatedAt || 0) - (a.updatedAt || 0))[0];



          if (last && last.id) {

            S.script_id = last.id;



            const status = document.getElementById("savedScriptsStatus");

            if (status) {

              status.textContent = `Loading: ${last.title || "Sides"}…`;

            }



            try {

              await loadScenes();



              if (status) {

                const count = typeof last.sceneCount === "number"

                  ? last.sceneCount

                  : (S.scenes?.length || 0);

                const label = count > 0

                  ? `${count} scene${count === 1 ? "" : "s"}`

                  : "Scenes not loaded";

                status.textContent = `Loaded: ${last.title || "Sides"} • ${label}`;

              }

            } catch (e) {

              console.warn("Auto-load last saved script failed", e);

              // Fall back to a neutral viewer state

              try { hydrateImportEditor(); } catch {}

            }



            return; // Don’t call hydrateImportEditor() again; loadScenes already did it

          }

        }



        // No saved scripts, or nothing to auto-load → show empty state

        try { hydrateImportEditor(); } catch {}

      })();



      refreshAuthUI();



        // helpers

        const setStatus = msg => $("#status").textContent = msg || "";

        const setStatusPdf = msg => $("#statusPdf").textContent = msg || "";

        function hasDebugPersistFlag() {

          try {

            const params = new URLSearchParams(window.location.search || "");

            return params.has("debug_persist");

          } catch {

            return false;

          }

        }

        const SAVED_SCRIPTS_META_KEY = "offbook_saved_scripts_v1";

        const SAVED_SCRIPTS_KEY = SAVED_SCRIPTS_META_KEY; // backward compat

        const SAVED_SCRIPTS_PAYLOAD_KEY = "offbook_saved_script_payloads_v1";



      function loadSavedScriptsFromStorage() {

        try {

          const raw = localStorage.getItem(SAVED_SCRIPTS_META_KEY);

          if (!raw) {

            S.savedScripts = [];

            return;

          }

          const parsed = JSON.parse(raw);

          if (Array.isArray(parsed)) {

            S.savedScripts = parsed;

          } else {

            S.savedScripts = [];

          }

        } catch (e) {

          S.savedScripts = [];

          try {

            console.warn("Saved scripts unavailable:", e);

          } catch (_) {}

        }

      }



      async function fetchSavedScriptsFromServer() {

        try {

          const res = await fetch(
            "/api/my_scripts",
            withSecretHeaders({
              method: "GET",
              credentials: "include",
              headers: { ...JSON_HDRS },
            })
          );

          if (handleUnauthorized(res)) return;

          if (!res.ok) {

            console.warn("fetchSavedScriptsFromServer: non-OK status", res.status);

            return;

          }



          const data = await res.json();

          const list = Array.isArray(data?.scripts) ? data.scripts : [];



          // If server returns 0 scripts, clear local stale scripts

          if (!list.length) {

            S.savedScripts = [];

            if (typeof saveSavedScriptsToStorage === "function") {

              try {

                saveSavedScriptsToStorage();

              } catch (e) {

                console.warn(e);

              }

            }

            const savedStatus = document.getElementById("savedScriptsStatus");

            if (savedStatus) {

              savedStatus.textContent = "No scripts found for this account.";

            }

            if (typeof renderSavedScriptsStrip === "function") {

              try {

                renderSavedScriptsStrip();

              } catch (e) {

                console.warn(e);

              }

            }

            return;

          }



          // Normalize server rows into a standard meta shape.

          const serverMapped = list.map((row) => {

            const updatedRaw = row.updatedAt || row.updated_at || null;

            const updatedTs = updatedRaw ? Date.parse(updatedRaw) : Date.now();

            return {

              id: row.id,

              title: row.title || "Sides",

              sceneCount:

                typeof row.sceneCount === "number"

                  ? row.sceneCount

                  : typeof row.scene_count === "number"

                  ? row.scene_count

                  : 0,

              createdAt: updatedTs,

              updatedAt: updatedTs,

            };

          });



          const existing = Array.isArray(S.savedScripts) ? S.savedScripts : [];

          const byId = new Map();



          // Only include server scripts (not local-only extras)

          for (const serverMeta of serverMapped) {

            if (!serverMeta || !serverMeta.id) continue;

            byId.set(serverMeta.id, serverMeta);

          }



          // Merge local title edits if available

          for (const localMeta of existing) {

            if (!localMeta || !localMeta.id) continue;

            const serverMeta = byId.get(localMeta.id);

            if (!serverMeta) continue; // Skip local-only scripts



            const localTitle =

              typeof localMeta.title === "string" && localMeta.title.trim()

                ? localMeta.title.trim()

                : "";

            const serverTitle =

              typeof serverMeta.title === "string" && serverMeta.title.trim()

                ? serverMeta.title.trim()

                : "Sides";



            serverMeta.title = localTitle || serverTitle;



            // Keep the freshest updatedAt

            const localUpdated =

              typeof localMeta.updatedAt === "number" ? localMeta.updatedAt : 0;

            const serverUpdated =

              typeof serverMeta.updatedAt === "number" ? serverMeta.updatedAt : 0;

            serverMeta.updatedAt = Math.max(localUpdated, serverUpdated);

          }



          const mergedList = Array.from(byId.values()).sort(

            (a, b) => (b.updatedAt || 0) - (a.updatedAt || 0)

          );



          S.savedScripts = mergedList;



          // Persist merged list as cache.

          if (typeof saveSavedScriptsToStorage === "function") {

            try {

              saveSavedScriptsToStorage();

            } catch (e) {

              console.warn(e);

            }

          }



          if (typeof renderSavedScriptsStrip === "function") {

            try {

              renderSavedScriptsStrip();

            } catch (e) {

              console.warn(e);

            }

          }



          // Update the status line to reflect server-backed scripts.

          const savedStatus = document.getElementById("savedScriptsStatus");

          if (savedStatus) {

            const count = mergedList.length;

            savedStatus.textContent =

              count > 0

                ? `Loaded ${count} script${count === 1 ? "" : "s"} from your account.`

                : savedStatus.textContent || "";

          }

        } catch (e) {

          console.warn("fetchSavedScriptsFromServer: failed", e);

        }

      }



      async function deleteScriptOnServer(id) {

        if (!id) return;

        try {

          const res = await fetch(`/api/scripts/${encodeURIComponent(id)}`, {

            method: "DELETE",

            credentials: "include",

          });

          if (!res.ok) {

            console.warn("deleteScriptOnServer: non-OK status", res.status);

          }

        } catch (e) {

          console.warn("deleteScriptOnServer: failed", e);

        }

      }



      async function saveScriptEditsToServer(scriptId, title, scenes) {

        if (!scriptId) return;

        try {

          const payload = {

            scenes: Array.isArray(scenes) ? scenes : [],

          };

          if (typeof title === "string") {

            const trimmed = title.trim();

            if (trimmed) {

              payload.title = trimmed;

            }

          }



          const res = await fetch(`/api/scripts/${encodeURIComponent(scriptId)}/save`, {

            method: "POST",

            credentials: "include",

            headers: {

              "Content-Type": "application/json",

            },

            body: JSON.stringify(payload),

          });



          if (!res.ok) {

            console.warn("saveScriptEditsToServer: non-OK status", res.status);

          }

        } catch (e) {

          console.warn("saveScriptEditsToServer: failed", e);

        }

      }



        function getSavedScriptPayloadsFromStorage() {

          try {

            const raw = localStorage.getItem(SAVED_SCRIPTS_PAYLOAD_KEY);

            if (!raw) return {};

            const parsed = JSON.parse(raw);

            return parsed && typeof parsed === "object" ? parsed : {};

          } catch (e) {

            console.warn("Failed to read saved script payloads", e);

            return {};

          }

        }



        function updateImportPersistenceDebug() {

          if (!hasDebugPersistFlag()) return;

          const el = document.getElementById("importPersistenceDebug");

          if (!el) return;



          try {

            const meta = Array.isArray(S.savedScripts) ? S.savedScripts : [];

            const payloads = getSavedScriptPayloadsFromStorage();

            const activeId = S.script_id || "(none)";

            const activeMeta = meta.find(m => m.id === S.script_id) || null;

            const activeTitle = activeMeta?.title || "";

            const activeScenes = Array.isArray(S.scenes) ? S.scenes.length : 0;



            const metaCount = meta.length;

            const payloadKeys = payloads ? Object.keys(payloads).length : 0;



            el.textContent =

              `Debug (this device): meta=${metaCount}, payloads=${payloadKeys}, ` +

              `activeId=${activeId}` +

              (activeTitle ? ` ("${activeTitle}")` : "") +

              `, scenes=${activeScenes}`;



            try {

              console.log("[OffBook] persistenceDebug", {

                metaCount,

                payloadKeys,

                activeId,

                activeTitle,

                activeScenes

              });

            } catch {}

          } catch (e) {

            el.textContent = "Debug: error reading persistence.";

          }

        }



        function saveSavedScriptPayloadsToStorage(map) {

          try {

            localStorage.setItem(SAVED_SCRIPTS_PAYLOAD_KEY, JSON.stringify(map || {}));

          } catch (e) {

            console.warn("Failed to persist saved script payloads", e);

        }

      }



      function persistCurrentScriptScenesToStorage() {

        if (!S.script_id || !Array.isArray(S.scenes)) return;



        const payloads = getSavedScriptPayloadsFromStorage() || {};



        // Try to get the best current title for this script

        let title = "";

        const meta = Array.isArray(S.savedScripts)

          ? S.savedScripts.find(s => s.id === S.script_id)

          : null;

        if (meta && typeof meta.title === "string" && meta.title.trim()) {

          title = meta.title.trim();

        } else {

          // Fallback: read from the active Import title input

          const panelText = document.getElementById("panelText");

          const panelPdf = document.getElementById("panelPdf");

          let titleInput = null;

          if (panelText && !panelText.hasAttribute("hidden")) {

            titleInput = document.getElementById("titleText");

          } else if (panelPdf && !panelPdf.hasAttribute("hidden")) {

            titleInput = document.getElementById("titlePdf");

          }

          if (titleInput && typeof titleInput.value === "string" && titleInput.value.trim()) {

            title = titleInput.value.trim();

          }

        }



        const nextPayload = {

          scenes: S.scenes,

          updatedAt: Date.now()

        };

        if (title) {

          nextPayload.title = title;

        }



        payloads[S.script_id] = nextPayload;



        try {

          localStorage.setItem(SAVED_SCRIPTS_PAYLOAD_KEY, JSON.stringify(payloads));

        } catch (_) {

          // best-effort; if storage fails we just don't persist

        }

      }



        function saveSavedScriptsToStorage() {

          try {

            localStorage.setItem(SAVED_SCRIPTS_META_KEY, JSON.stringify(S.savedScripts));

        } catch (e) {

          const status = document.getElementById("savedScriptsStatus");

          if (status) {

            status.textContent = "Could not save scripts (storage full?).";

          }

        }



        // Trim stored payloads to match existing script ids (cap stays in sync)

        const ids = new Set((S.savedScripts || []).map(s => s.id));

        const payloads = getSavedScriptPayloadsFromStorage();

        const nextPayloads = {};

          Object.keys(payloads || {}).forEach(id => {

            if (ids.has(id)) {

              nextPayloads[id] = payloads[id];

            }

          });

          saveSavedScriptPayloadsToStorage(nextPayloads);

          updateImportPersistenceDebug();

        }



        function deleteSavedScriptById(id) {

          if (!id) return;



        const before = Array.isArray(S.savedScripts) ? S.savedScripts : [];

        const after = before.filter(s => s.id !== id);

        S.savedScripts = after;



        try {

          saveSavedScriptsToStorage();

        } catch (e) {

          console.warn("Failed to persist saved scripts after delete", e);

        }



        // Also remove stored scenes for this script

        const payloads = getSavedScriptPayloadsFromStorage();

        if (payloads[id]) {

          delete payloads[id];

          saveSavedScriptPayloadsToStorage(payloads);

        }



        const wasActive = S.script_id === id;

        if (wasActive) {

          S.script_id = null;

          S.scenes = [];

          S.currentSceneIndex = 0;



          if (typeof hydrateImportEditor === "function") {

            try { hydrateImportEditor(); } catch (e) { console.warn(e); }

          }

          if (typeof hydrateAssign === "function") {

            try { hydrateAssign(); } catch (e) { console.warn(e); }

          }

          if (typeof hydrateRehearse === "function") {

            try { hydrateRehearse(); } catch (e) { console.warn(e); }

          }

        }



        if (typeof renderSavedScriptsStrip === "function") {

          try { renderSavedScriptsStrip(); } catch (e) { console.warn(e); }

        }



        deleteScriptOnServer(id);

      }



      function showSavedScriptDeleteConfirm(id, title) {

        if (!id) return;



        // Clear any focused/active element so its visual highlight doesn't "stick"

        const active = document.activeElement;

        if (active && typeof active.blur === "function") {

          try { active.blur(); } catch (e) { /* ignore */ }

        }



        const existing = document.getElementById("savedScriptDeleteConfirm");

        if (existing) existing.remove();



        const overlay = document.createElement("div");

        overlay.id = "savedScriptDeleteConfirm";

        overlay.className = "saved-script-confirm-overlay";



        const dialog = document.createElement("div");

        dialog.className = "saved-script-confirm-dialog";



        const heading = document.createElement("div");

        heading.className = "saved-script-confirm-title";

        heading.textContent = "Delete script?";



        const message = document.createElement("div");

        message.className = "saved-script-confirm-text";

        message.textContent = title

          ? `Remove "${title}" from this device?`

          : "Remove this script from this device?";



        const buttons = document.createElement("div");

        buttons.className = "saved-script-confirm-buttons";



        const deleteBtn = document.createElement("button");

        deleteBtn.type = "button";

        deleteBtn.className = "btn danger sm";

        deleteBtn.textContent = "Delete";



        const cancelBtn = document.createElement("button");

        cancelBtn.type = "button";

        cancelBtn.className = "btn ghost sm";

        cancelBtn.textContent = "Cancel";



        deleteBtn.addEventListener("click", (ev) => {

          ev.stopPropagation();

          deleteSavedScriptById(id);

          overlay.remove();

        });



        cancelBtn.addEventListener("click", (ev) => {

          ev.stopPropagation();

          overlay.remove();

        });



        buttons.appendChild(deleteBtn);

        buttons.appendChild(cancelBtn);

        dialog.appendChild(heading);

        dialog.appendChild(message);

        dialog.appendChild(buttons);

        overlay.appendChild(dialog);



        overlay.addEventListener("click", (ev) => {

          if (ev.target === overlay) {

            overlay.remove();

          }

        });



        document.body.appendChild(overlay);

      }



      function upsertSavedScriptMeta(scriptId, title, sceneCount) {

        const now = Date.now();

        let existing = S.savedScripts.find(s => s.id === scriptId);

        if (existing) {

          existing.title = title || existing.title;

          if (typeof sceneCount === "number") {

            existing.sceneCount = sceneCount;

          }

          existing.updatedAt = now;

        } else {

          const meta = {

            id: scriptId,

            title: title || "Sides",

            sceneCount: typeof sceneCount === "number" ? sceneCount : 0,

            createdAt: now,

            updatedAt: now

          };

          S.savedScripts.push(meta);

          if (S.savedScripts.length > 10) {

            S.savedScripts.sort((a, b) => a.createdAt - b.createdAt);

            S.savedScripts = S.savedScripts.slice(-10);

          }

        }

        saveSavedScriptsToStorage();

        renderSavedScriptsStrip();

        hydrateImportEditor();

      }



      function renderSavedScriptsStrip() {

        const strip = document.getElementById("savedScriptsStrip");

        if (!strip) return;



        strip.innerHTML = "";



        const status = document.getElementById("savedScriptsStatus");



        const newCard = document.createElement("div");

        newCard.className = "saved-script-card saved-script-new";

        newCard.dataset.scriptId = "__new__";

        newCard.textContent = "+ New Script";

        newCard.addEventListener("click", (ev) => {

          ev.preventDefault();

          ev.stopPropagation();



          // 🔊 Play normal click SFX for "+ New Script"

          try { UINotes.pingFor(newCard, "click"); } catch {}



          // Reset current script state

          S.script_id = null;

          S.scenes = [];

          S.currentSceneIndex = 0;



          // Clear import fields

          const titleText = document.getElementById("titleText");

          const scriptText = document.getElementById("scriptText");

          const titlePdf = document.getElementById("titlePdf");

          const pdfInput = document.getElementById("pdfFile");



          if (titleText) titleText.value = "";

          if (scriptText) scriptText.value = "";

          if (titlePdf) titlePdf.value = "";

          if (pdfInput) pdfInput.value = "";



          // Status nudge

          if (status) {

            status.textContent = "New script: use Paste Script Text or Upload PDF below.";

          }



          // Rehydrate views

          if (typeof hydrateImportEditor === "function") {

            try { hydrateImportEditor(); } catch (e) { console.warn(e); }

          }

          if (typeof hydrateAssign === "function") {

            try { hydrateAssign(); } catch (e) { console.warn(e); }

          }

          if (typeof hydrateRehearse === "function") {

            try { hydrateRehearse(); } catch (e) { console.warn(e); }

          }



          // Focus current tab title input

          const textPanelVisible = panelText ? !panelText.hidden : true;

          if (textPanelVisible) {

            document.getElementById("titleText")?.focus();

          } else {

            document.getElementById("titlePdf")?.focus();

          }

        });

        strip.appendChild(newCard);



        S.savedScripts

          .slice()

          .sort((a, b) => b.updatedAt - a.updatedAt)

          .forEach(meta => {

            const card = document.createElement("div");

            card.className = "saved-script-card";

            card.dataset.scriptId = meta.id;



            const title = document.createElement("div");

            title.className = "script-title";

            title.textContent = meta.title || "Sides";



            const metaLine = document.createElement("div");

            metaLine.className = "script-meta";

            const count = typeof meta.sceneCount === "number" ? meta.sceneCount : 0;

            metaLine.textContent = count > 0 ? `${count} scene${count === 1 ? "" : "s"}` : "Scenes not loaded";



            card.appendChild(title);

            card.appendChild(metaLine);



            let longPressTimer = null;

            let longPressTriggered = false;

            const holdMs = 700;



            card.addEventListener("pointerdown", () => {

              longPressTriggered = false;

              if (longPressTimer) {

                clearTimeout(longPressTimer);

                longPressTimer = null;

              }

              longPressTimer = window.setTimeout(() => {

                longPressTriggered = true;

                longPressTimer = null;

                showSavedScriptDeleteConfirm(meta.id, meta.title);

              }, holdMs);

            });



            ["pointerup", "pointerleave", "pointercancel"].forEach(eventName => {

              card.addEventListener(eventName, () => {

                if (longPressTimer) {

                  clearTimeout(longPressTimer);

                  longPressTimer = null;

                }

              });

            });



            card.addEventListener("click", async (ev) => {

              if (longPressTriggered) {

                ev.preventDefault();

                return;

              }



              try { UINotes.pingFor(card, "saved-script"); } catch {}



              S.script_id = meta.id;

              const metaRef = S.savedScripts.find(s => s.id === meta.id) || null;

              if (status) {

                status.textContent = metaRef ? `Loading: ${metaRef.title}...` : "Loading saved script...";

              }

              try {

                await loadScenes();

                if (status) {

                  const countVal = metaRef && typeof metaRef.sceneCount === "number" ? metaRef.sceneCount : (S.scenes?.length || 0);

                  const countLabel = countVal > 0 ? `${countVal} scene${countVal === 1 ? "" : "s"}` : "Scenes not loaded";

                  status.textContent = metaRef ? `Loaded: ${metaRef.title} - ${countLabel}` : `Loaded saved script - ${countLabel}`;

                }

              } catch (e) {

                if (status) {

                  status.textContent = "Could not load scenes for this script. You can still re-import it from Import.";

                }

              }

            });



            strip.appendChild(card);

          });

      }



      // --- Route/Ringer Inference (iOS + BT + HFP narrowband) ---------------------

      const _route = {

        isiOS: /iPad|iPhone|iPod/.test(navigator.userAgent) && !window.MSStream,

        hasBluetooth: false,

        checkedBluetooth: false,

        warnActive: false,

        lastWarn: null

      };



      async function hasBluetoothInput(force = false) {

        if (!force && _route.checkedBluetooth) return !!_route.hasBluetooth;

        try {

          const devs = await navigator.mediaDevices.enumerateDevices();

          const found = devs.some(d => {

            if (d.kind !== "audioinput") return false;

            const label = (d.label || "").toLowerCase();

            return /(bluetooth|airpod|pods|beats|earbud|headset|hands[- ]?free|bose|sony)/.test(label);

          });

          _route.hasBluetooth = found;

          _route.checkedBluetooth = true;

          if(typeof window !== "undefined") window.__OB_BT_IN = found;

          return found;

        } catch {

          const fallback = force ? false : !!_route.hasBluetooth;

          if(typeof window !== "undefined") window.__OB_BT_IN = fallback;

          return fallback;

        }

      }



      function looksLikeHfp(track) {

        try {

          const st = track?.getSettings?.() || {};

          const label = (track?.label || "").toLowerCase();

          const sr = Number(st.sampleRate) || 0;

          const ch = Number(st.channelCount) || 0;

          if (sr && sr <= 16000) return true;

          if (sr && sr <= 24000 && /(bluetooth|airpod|beats|headset|hands[- ]?free|earbud|bose|sony|pods)/.test(label)) return true;

          if (!sr && /(sco|hfp|hands[- ]?free|headset)/.test(label)) return true;

          return false;

        } catch { return false; }

      }



      // Passive playback-energy probe to detect "audio routed but inaudible" during SR

      function makeEnergyProbe(audioCtx) {

        const analyser = audioCtx.createAnalyser();

        analyser.fftSize = 512;

        const data = new Uint8Array(analyser.frequencyBinCount);

        let lastRms = 0;

        function rms() {

          analyser.getByteTimeDomainData(data);

          let sum = 0;

          for (let i = 0; i < data.length; i++) { const v = (data[i] - 128) / 128; sum += v * v; }

          return Math.sqrt(sum / data.length);

        }

        return { analyser, sample: () => (lastRms = rms()), last: () => lastRms };

      }



      function showRouteWarn(on) {

        logRouteCheck(on ? "show:on" : "show:off");

        ["routeWarn", "routeWarnRecord"].forEach(id => {

          const el = document.getElementById(id);

          if (!el) return;

          el.classList.toggle("hidden", !on);

        });

        _route.warnActive = !!on;

      }



      function logRouteCheck(src){

        try{

          const track = typeof window !== "undefined" ? window.__OB_MIC_TRACK : null;

          const settings = track?.getSettings?.() || {};

          const payload = {

            isiOS: _route.isiOS,

            bt: typeof window !== "undefined" ? window.__OB_BT_IN : undefined,

            hfp: track ? looksLikeHfp(track) : false,

            sampleRate: settings.sampleRate,

            ch: settings.channelCount

          };

          if(src) payload.src = src;

          console.debug('[RouteCheck]', payload);

        }catch{}

      }



      function maybeShowRouteModal(){

        if(typeof RouteModal === "undefined" || !RouteModal) return;

        if(typeof window !== "undefined" && window.isRecording){

          document.addEventListener('ob:recording:stopped', () => {

            if (!RouteModal.inCooldown()) RouteModal.open();

          }, { once: true });

        }else{

          if (!RouteModal.inCooldown()) RouteModal.open();

        }

      }



      function getRouteProbe(audioCtx){

        if(typeof window === "undefined") return null;

        const existing = window.__OB_AP;

        if(existing && existing.analyser && existing.analyser.context === audioCtx) return existing;

        const probe = makeEnergyProbe(audioCtx);

        window.__OB_AP = probe;

        return probe;

      }



      function tapReaderNode(node){

        if(!node || typeof node.connect !== "function") return;

        if(node.__obProbeConnected) return;

        try{

          const ctx = node.context;

          if(!ctx) return;

          const probe = getRouteProbe(ctx);

          if(probe && probe.analyser){

            try{ node.connect(probe.analyser); node.__obProbeConnected = true; }catch{}

          }

        }catch{}

      }



      let srEnergyTimer = null;



      function stopRouteEnergyPolling(){ if(srEnergyTimer){ clearInterval(srEnergyTimer); srEnergyTimer = null; } }



      function startRouteEnergyPolling(){

        if(typeof window === "undefined") return;

        try{ tapReaderNode(R?.readerGain); }catch{}

        const probe = window.__OB_AP;

        if(!probe || typeof probe.sample !== "function") return;

        let ticks = 0;

        stopRouteEnergyPolling();

        srEnergyTimer = setInterval(()=>{

          ticks++;

          try{

            const e = probe.sample();

            logRouteCheck(`energyPoll:${ticks}`);

            // very low RMS while "playing" suggests wrong route

            if (_route?.isiOS && (window.__OB_BT_IN || false) && (looksLikeHfp(window.__OB_MIC_TRACK) || (window.__OB_AP?.last?.() ?? 0) < 0.01)) {

              _route.warnActive = true;

              if (!RouteModal.inCooldown()) RouteModal.open();

            }

          }catch{}

          if(ticks >= 3) stopRouteEnergyPolling();

        }, 300);

      }



      async function inferRouteWarning({ track, phase } = {}) {

        if (!_route.isiOS) {

          if (_route.warnActive) showRouteWarn(false);

          return false;

        }



        if (!_route.checkedBluetooth) {

          try {

            const hasBt = await hasBluetoothInput();

            if (hasBt) _route.hasBluetooth = true;

          } catch {}

        }



        if (!track) {

          if (!_route.warnActive) showRouteWarn(false);

          return _route.warnActive;

        }



        const settings = track.getSettings ? track.getSettings() : {};

        const sampleRate = Number(settings.sampleRate) || 0;

        const channelCount = Number(settings.channelCount) || 0;

        const label = (track.label || "").toLowerCase();

        if (label && /(bluetooth|airpod|pods|beats|earbud|headset|hands[- ]?free|bose|sony)/.test(label)) {

          _route.hasBluetooth = true;

          _route.checkedBluetooth = true;

        }



        const probableHfp = looksLikeHfp(track);

        logRouteCheck('inferRouteWarning');

        if (probableHfp) {

          _route.lastWarn = { phase: phase || "", sampleRate, channelCount, label };

          _route.warnActive = true;

          maybeShowRouteModal();

          return true;

        }



        if (sampleRate && sampleRate >= 22050) {

          _route.lastWarn = null;

          showRouteWarn(false);

          return false;

        }



        if (!_route.warnActive) showRouteWarn(false);

        return false;

      }



      // --- Global audio stop (kills any lingering playback/SR) ---

      function resetReaderActiveSources(){

        try{

          if(R && R.readerActiveSources instanceof Set){

            R.readerActiveSources.forEach(src=>{ try{ if(src && typeof src.stop === "function") src.stop(0); }catch{} });

            R.readerActiveSources.clear();

          }

          if(R && !(R.readerActiveSources instanceof Set)) R.readerActiveSources = new Set();

        }catch{}

      }



      function stopAllAudioHard() {

        try { E?.rehearseAudio?.pause(); E.rehearseAudio.currentTime = 0; } catch {}

        try { R?.audio?.pause(); R.audio.currentTime = 0; } catch {}

        resetReaderActiveSources();

        try { sr?.stop(); } catch {}

        try { clearMy?.(); } catch {}

        try { playing = false; } catch {}

        stopRouteEnergyPolling();

      }



      // Persist cached reader clips across tabs (and reloads)

      const ReaderCache = {

        get() {

          try {

            const raw = sessionStorage.getItem("rr_map_v1");

            if (!raw) return new Map();

            const arr = JSON.parse(raw);

            return new Map(arr);

          } catch { return new Map(); }

        },

        set(map) {

          try {

            const arr = Array.from(map.entries());

            sessionStorage.setItem("rr_map_v1", JSON.stringify(arr));

          } catch {}

        }

      };



      async function safeJson(r){ const t=await r.text(); try{return JSON.parse(t)}catch{return {raw:t}} }

      function handleUnauthorized(r){

        if(r && r.status === 401){

          showLocked();

          return true;

        }

        return false;

      }



      async function loadSupportedVoices(){

        try{

          const r = await fetch("/debug/voices_probe", withSecretHeaders({ headers: { ...JSON_HDRS } }));

          if(handleUnauthorized(r)) return;

          const j = await safeJson(r);

          if(r.ok && Array.isArray(j.voices) && j.voices.length){ S.supportedVoices=j.voices; }

        }catch(e){ /* keep default */ }

      }



      async function loadScenes(){

        try{

          const r=await fetch("/debug/scenes?script_id="+encodeURIComponent(S.script_id),withSecretHeaders({headers:{...JSON_HDRS}}));

          if(handleUnauthorized(r)) return;

          const j=await safeJson(r); if(!r.ok) return;

          S.scenes=j.scenes||[];

          S.currentSceneIndex = 0;



          // Override with locally-edited scenes if present

          if (S.script_id) {

            const payloads = getSavedScriptPayloadsFromStorage();

            const local = payloads[S.script_id];

            if (local && Array.isArray(local.scenes)) {

              S.scenes = local.scenes;

            }



            // If the payload also has a better title, sync it back into savedScripts

            if (local && typeof local.title === "string" && local.title.trim()) {

              const meta = Array.isArray(S.savedScripts)

                ? S.savedScripts.find(s => s.id === S.script_id)

                : null;

              if (meta) {

                meta.title = local.title.trim();

                try {

                  if (typeof saveSavedScriptsToStorage === "function") {

                    saveSavedScriptsToStorage();

                  }

                } catch (_) {}

                try {

                  if (typeof renderSavedScriptsStrip === "function") {

                    renderSavedScriptsStrip();

                  }

                } catch (_) {}

              }

            }

          }



          if(typeof window !== "undefined") window.currentSceneId = S.script_id || null;

          await loadSupportedVoices();

          hydrateAssign(); hydrateRehearse(); applyEditModeUI(); hydrateImportEditor();

        }catch(e){ showErr("Init warning: couldn't load scenes. You can still re-import."); }

      }



      function sanitizeScriptText(raw){

        const lines = String(raw||"").split(/\r?\n/);

        const drop=[/sides\s+by\s+breakdown\s+services/i,/actors\s+access/i,/do\s+not\s+share/i,/copyright/i,/^page\s+\d+(\s*of\s*\d+)?$/i,/^https?:\/\/\S+/i,/^\s*(INT\.|EXT\.|SCENE)\b/i,/^[A-Z0-9 .,'&/()-]{6,}\s*$/];

        const kept=[]; for(const ln of lines){ const t=ln.trim(); if(!t){ kept.push(""); continue; } if(drop.some(rx=>rx.test(t))) continue; if(/^\(.*\)$/.test(t)) continue; kept.push(ln); } return kept.join("\n");

      }



      // Import: text

      $("#btnTextUpload")?.addEventListener("click", async ()=>{

        const title=$("#titleText").value||"Sides";

        const text=sanitizeScriptText($("#scriptText").value||"");

        setStatus("Uploading text…");

        try{

          const r=await fetch("/debug/upload_script_text", withSecretHeaders({method:"POST",headers:{...JSON_HDRS},body:JSON.stringify({title,text})}));

          if(handleUnauthorized(r)){ setStatus("Locked."); return; }

        const j=await safeJson(r);

        if(!r.ok){ setStatus("Error "+r.status+": "+JSON.stringify(j)); return; }

        const scriptId=j.script_id;

        const sceneCount=typeof j.scene_count==="number"?j.scene_count:0;

        setStatus(`OK scenes=${j.scene_count} speakers=${(j.speakers||[]).join(", ")}`);

        S.script_id=scriptId;

        upsertSavedScriptMeta(scriptId, title, sceneCount);

        await loadScenes();

        }catch(e){ setStatus("Network error: "+e); }

      });

      $("#btnTextClear")?.addEventListener("click",()=>{ $("#titleText").value=""; $("#scriptText").value=""; setStatus(""); });



      // Import: PDF

      $("#btnPdfUpload")?.addEventListener("click", async ()=>{

        const titleInput=$("#titlePdf");

        const title=titleInput?.value||"PDF Sides";

        const statusPdf=$("#statusPdf");

        const pdfInput=$("#pdfFile");

        const f=pdfInput?.files?.[0];

        if(!f){ if(statusPdf) statusPdf.textContent="No file selected"; return; }

        const fd=new FormData();

        fd.append("title",title);

        fd.append("pdf",f,f.name); // enforce field name

        if(statusPdf) statusPdf.textContent="Uploading PDF…";

        try{

          const r=await fetch("/debug/upload_script_upload",withSecretHeaders({method:"POST",body:fd}));

          if(handleUnauthorized(r)){ if(statusPdf) statusPdf.textContent="Locked."; return; }

        const j=await safeJson(r);

        if(!r.ok){ if(statusPdf) statusPdf.textContent=j?.error||`Error ${r.status}: ${JSON.stringify(j)}`; return; }

        const sp=(j.speakers||[]).join(", "); const note=j.note?(" note="+j.note):"";

        if(statusPdf) statusPdf.textContent=`OK scenes=${j.scene_count} speakers=${sp||"(none)"} textLen=${j.textLen||0}${note}`;

        if(j.note==="image-only"||j.note==="parse-error"){ $("#btnPdfOcr").disabled=false; $("#btnPdfOcr").focus(); return; }

        const scriptId=j.script_id;

        const sceneCount=typeof j.scene_count==="number"?j.scene_count:0;

        S.script_id=scriptId;

        upsertSavedScriptMeta(scriptId, title, sceneCount);

        await loadScenes();

        }catch(e){ if(statusPdf) statusPdf.textContent="Network error: "+e; }

      });



      // Assign

      function uniqueRoles(){ const names=new Set(); for(const sc of (S.scenes||[])) for(const ln of (sc.lines||[])) names.add(ln.speaker); return Array.from(names).filter(n=>n&&n!=="SYSTEM"&&n!=="NARRATOR"); }

      function hydrateAssign(){

        $("#pillScript").textContent="script: "+(S.script_id||"-");

        $("#pillScenes").textContent="scenes: "+(S.scenes?.length||0);

        const roles=uniqueRoles(); const sel=$("#selectRole");

        sel.innerHTML=roles.map(r=>`<option value="${r}">${r}</option>`).join("");

        if(!S.role&&roles.length) S.role=roles[0];

        sel.value=S.role||"";

        sel.onchange=()=>{
          S.role=sel.value;
          buildVoicePickers();
          hydrateRehearse();
          applyEditModeUI();
          // Persist Assign selection for Record tab Render
          if(S.script_id && S.role){
            try{
              localStorage.setItem("offbook:last_assign", JSON.stringify({
                script_id: S.script_id,
                scene_id: S.script_id,
                role: S.role
              }));
            }catch{}
          }
        };

        buildVoicePickers();

      }

      let voicePreviewAudio = null;

      async function previewVoiceSample(voice, btn){

        const fallbackVoice = OPENAI_VOICES[0] || "alloy";

        const chosenVoice = voice || fallbackVoice;

        const sampleText = "Hi, would you be interested in me being your scene partner? Do you like the sound of my voice?";



        // Try to reuse the same model selector Rehearse uses, fallback to tts-1

        const modelSel = document.getElementById("selTtsModel");

        const model = (modelSel && modelSel.value) || "tts-1";



        let originalLabel = btn && btn.textContent;



        try {

          if (!voicePreviewAudio) {

            const a = document.createElement("audio");

            a.preload = "auto";

            a.setAttribute("playsinline", "");

            a.style.display = "none";

            document.body.appendChild(a);

            voicePreviewAudio = a;

          }



          // Stop any prior preview

          try {

            voicePreviewAudio.pause();

            voicePreviewAudio.currentTime = 0;

          } catch {}



          // Simple loading cue on the button

          if (btn) {

            btn.disabled = true;

            btn.textContent = "Loading…";

          }



          // Ask server for a single TTS line (same route Rehearse uses)

          const r = await fetch("/debug/tts_line", withSecretHeaders({

            method: "POST",

            headers: { ...JSON_HDRS, "Accept": "application/json" },

            body: JSON.stringify({

              voice: chosenVoice,

              model,

              text: sampleText

            })

          }));



          if (!r.ok) return;



          const txt = await r.text();

          let j = {};

          try { j = JSON.parse(txt); } catch { /* non-JSON body */ }



          if (!j || !j.url) return;



          // Fetch the actual audio and play it in the preview <audio>

          const audioResp = await fetch(j.url, { cache: "no-store" });

          if (!audioResp.ok) return;



          const blob = await audioResp.blob();

          const url = URL.createObjectURL(blob);

          voicePreviewAudio.src = url;

          await voicePreviewAudio.play();

        } catch (err) {

          console.error("[Assign] previewVoiceSample error:", err);

        } finally {

          if (btn) {

            btn.disabled = false;

            btn.textContent = originalLabel || "Test";

          }

        }

      }

      function buildVoicePickers(){

        const box=$("#voicePickers"); box.innerHTML="";

        const partners=uniqueRoles().filter(n=>n!==S.role);

        const defaultVoice = OPENAI_VOICES[0] || "alloy";

        partners.forEach(roleName=>{

          const wrap=document.createElement("div");

          wrap.className="card"; wrap.style.marginTop="8px";

          wrap.innerHTML = `<div style="display:flex;align-items:center;justify-content:space-between;gap:10px">

        <strong>${roleName}</strong>

        <div style="display:flex;align-items:center;gap:8px">

          <button type="button" class="btn ghost sm assign-voice-test" data-name="${roleName}">Test</button>

          <select class="assign-voice-select" data-name="${roleName}">

            ${S.supportedVoices.map(v=>`<option value="${v}" ${((S.voice_map[roleName]||S.supportedVoices[0])===v)?"selected":""}>${v}</option>`).join("")}

          </select>

        </div>

      </div>`;

          const sel = wrap.querySelector(`select[data-name="${roleName}"]`);

          if(sel){

            const currentVoice = sel.value || defaultVoice;

            S.voice_map[roleName] = OPENAI_VOICES.includes(currentVoice) ? currentVoice : defaultVoice;

          }

          box.appendChild(wrap);

        });

        box.querySelectorAll("select").forEach(el=>el.addEventListener("change",(e)=>{

          const sel = e.target; S.voice_map[sel.getAttribute("data-name")] = sel.value;

        }));

        box.querySelectorAll(".assign-voice-test").forEach(btn => {

          btn.addEventListener("click", async () => {

            const roleName = btn.getAttribute("data-name");

            const sel = box.querySelector(`select[data-name="${roleName}"]`);

            const voice = (sel && sel.value) || (roleName && S.voice_map[roleName]) || (S.supportedVoices[0] || "alloy");

            await previewVoiceSample(voice, btn);

          });

        });

      }

      $("#btnSaveAssign")?.addEventListener("click", async ()=>{

        if(!S.script_id) return;

        const voiceMap = {};

        const defaultVoice = OPENAI_VOICES[0] || "alloy";

        document.querySelectorAll(".assign-voice-select").forEach(sel=>{

          const role  = sel.getAttribute("data-name") || sel.dataset.name;

          const voice = sel.value || defaultVoice;

          if(role) voiceMap[role] = voice;

        });

        const roles=uniqueRoles().filter(r=>r!==S.role);

        for(const r of roles){

          if(!voiceMap[r]) voiceMap[r]=defaultVoice;

        }

        S.voice_map = voiceMap;

        try{

          const r=await fetch("/debug/set_voice", withSecretHeaders({

            method: "POST",

            headers: { ...JSON_HDRS },

            body: JSON.stringify({ script_id:S.script_id, voice_map:voiceMap })

          }));

          if(handleUnauthorized(r)) return;

        }catch{}

        showScreen("rehearse");

      });



      /* ------- rehearse listening/respond flow (UNCHANGED) ------- */

      const E={

        linesWrap:$("#lines"), btnPlay:$("#btnPlay"), btnPrev:$("#btnPrev"), btnNext:$("#btnNext"), btnTop:$("#btnTop"),

        selPace:"#selPace", btnMic:$("#btnMic"), micBadge:$("#micBadge"),

        btnToggleEditMode:$("#btnToggleEditMode"), editModeState:$("#editModeState"),

        inlineForm:null, currentSlotPlace:null,

        rehearseAudio:(()=>{

          const a=document.createElement("audio");

          a.preload="auto";

          a.setAttribute("playsinline","");

          a.style.display="none";

          document.body.appendChild(a);

          if(typeof window !== "undefined" && !window.__OB_READER_EL){ window.__OB_READER_EL = a; }

          return a;

        })()

      };

      let idx=0, playing=false;



      const isParenOnly=t=>/^\(.*\)$/.test((t||"").trim());

      const isBoilerplate=t=>{ const s=(t||"").trim().toLowerCase(); if(!s) return true; if(/^[-–—]+$/.test(s)) return true; if(/^\d{1,4}$/.test(s)) return true; if(/^page\s*\d+(\s*of\s*\d+)?$/i.test(s)) return true; if((/^cont'?d\.?$/i.test(s)||/^continued$/i.test(s))&&s.length<=10) return true; if(/^https?:\/\/\S+/i.test(s)) return true; return (s.includes("sides by breakdown services")||s.includes("actors access")||s.includes("do not share")||s.includes("copyright")) && s.length<=80; };



      function buildFiltered(scene){ const out=[]; for(let i=0;i<(scene?.lines?.length||0);i++){ const ln=scene.lines[i]; if(!ln) continue; if(ln.speaker==="NARRATOR") continue; if(isParenOnly(ln.text)) continue; if(isBoilerplate(ln.text)) continue; out.push({orig:i,speaker:ln.speaker,text:ln.text}); } return out; }

      function getScene(){ return S.scenes[0]; }

      function myName(){ return S.role||uniqueRoles()[0]||""; }



      function inlineSlot(place){ return `<div class="inline-slot" data-place="${place}"><div class="ghostline"><button class="btn ghost sm" data-add-button>+ Add here</button></div></div>`; }



      function hydrateRehearse(){

        const scene=getScene(); const list=buildFiltered(scene);

        if(!list.length){ $("#lines").innerHTML="<p class='hint'>Import a script first.</p>"; return; }

        let html=inlineSlot(0);

        list.forEach((ln,i)=>{ const me=ln.speaker===myName(); html+=`<div class="line ${me?"me":""}" data-i="${i}" data-orig="${ln.orig}"><div class="editbar" style="display:${S.editMode?'flex':'none'}"><span class="chip" data-act="edit" data-i="${i}">Edit</span><span class="chip danger" data-act="del" data-i="${i}">Delete</span></div><div class="who">${ln.speaker}</div><div class="text" data-i="${i}" contenteditable="false">${ln.text}</div></div>`; html+=inlineSlot(ln.orig+1); });

        $("#lines").innerHTML=html; idx=Math.max(0,Math.min(idx,list.length-1)); wireEditTools(); wireSlots(); highlightCurrent(); applyEditModeUI();

      }

      function wireEditTools(){ $$(".chip",$("#lines")).forEach(ch=>ch.onclick=(ev)=>{ ev.stopPropagation(); const act=ch.getAttribute("data-act"); const iF=+ch.getAttribute("data-i"); const sc=getScene(); if(!sc) return; const node=document.querySelector(`.line[data-i="${iF}"]`); const orig=+node.getAttribute("data-orig"); if(Number.isNaN(orig)) return; if(act==="edit"){ if(!S.editMode) return; const t=document.querySelector(`.text[data-i="${iF}"]`); const editing=t.getAttribute("contenteditable")==="true"; if(editing){ t.setAttribute("contenteditable","false"); sc.lines[orig].text=t.innerText.trim(); hydrateRehearse(); } else { t.setAttribute("contenteditable","true"); t.focus(); const r=document.createRange(); r.selectNodeContents(t); r.collapse(false); const s=window.getSelection(); s.removeAllRanges(); s.addRange(r); } } else if(act==="del"){ if(!S.editMode) return; sc.lines.splice(orig,1); hydrateRehearse(); } }); }

      function wireSlots(){ $$('[data-add-button]',$("#lines")).forEach(btn=>btn.onclick=(ev)=>{ if(!S.editMode) return; ev.stopPropagation(); const slot=btn.closest('.inline-slot'); openInlineForm(slot, Number(slot.getAttribute("data-place"))); }); }

      function highlightCurrent(){ $$(".line",$("#lines")).forEach(el=>el.classList.remove("playing")); const cur=document.querySelector(`.line[data-i="${idx}"]`); if(cur){ cur.classList.add("playing"); cur.scrollIntoView({block:"center",behavior:(!S.editMode?"smooth":"auto")}); } }



      /* Speech Rec (unchanged timings) */

      const SR=window.SpeechRecognition||window.webkitSpeechRecognition;

      const sr=SR?new SR():null;

      let srToggleOn=false, srPermGranted=false, srActive=false;

  let myLineStartMs=0, firstEnergyAt=0, advanceLock=false;

  let lastAdvanceAt=0;

      let latestTranscript="", silenceTimer=null, lastResultAt=0;



      // energy monitor

      let micStream=null, audioCtx=null, analyser=null, energy=0, speaking=false, lastEnergyAt=0;

  const ENERGY_SILENCE_THRESH=0.020;



      function rms(buf){ let sum=0; for(let i=0;i<buf.length;i++){ const v=buf[i]/128-1; sum+=v*v; } return Math.sqrt(sum/buf.length); }

      async function startMicMonitor(){

        if(micStream) return;

        try{

          const stream = await navigator.mediaDevices.getUserMedia({audio:true});

          // after getUserMedia:

          micStream=stream;

          window.__OB_MIC_STREAM = stream;

          const track = (typeof stream?.getAudioTracks === "function") ? stream.getAudioTracks()[0] : null;

          window.__OB_MIC_TRACK = track || null;

          logRouteCheck('startMicMonitor');

          // When STT2 is enabled, keep a small rolling recorder on the mic stream

          // so we can send recent audio chunks to the server for debug-only STT.

          if (STT2_ENABLED && window.MediaRecorder && !stt2Recorder) {

            try {

              let mime = "";

              if (typeof MediaRecorder.isTypeSupported === "function") {

                if (MediaRecorder.isTypeSupported("audio/webm;codecs=opus")) {

                  mime = "audio/webm;codecs=opus";

                } else if (MediaRecorder.isTypeSupported("audio/webm")) {

                  mime = "audio/webm";

                }

              }



              const rec = mime ? new MediaRecorder(stream, { mimeType: mime }) : new MediaRecorder(stream);

              stt2Recorder = rec;

              window.__OB_STT2_RECORDER = rec;



              // Reset rolling buffer whenever we (re)start the recorder.

              stt2HeaderChunk = null;

              stt2BodyChunks = [];

              stt2Mime = mime || "";



              rec.ondataavailable = (e) => {

                if (!e.data || e.data.size === 0) return;



                // First non-empty chunk: treat as the WebM header and keep it forever.

                if (!stt2HeaderChunk) {

                  stt2HeaderChunk = e.data;

                  return;

                }



                // Subsequent chunks are "body" audio. We keep a small rolling window.

                stt2BodyChunks.push(e.data);



                // Optional safety: keep at most ~10s of recent audio body (~2-3 chunks).

                const maxBodyChunks = 3;

                if (stt2BodyChunks.length > maxBodyChunks) {

                  stt2BodyChunks.splice(0, stt2BodyChunks.length - maxBodyChunks);

                }

              };



              // Use a small timeslice so we always have recent audio.

              try {

                rec.start(4000); // ~4s rolling window

              } catch (err) {

                console.warn("[stt2] recorder start failed", err);

              }

            } catch (err) {

              console.warn("[stt2] recorder init failed", err);

            }

          }

          try{

            const bt = window.__OB_BT_IN || await hasBluetoothInput();

            window.__OB_BT_IN = bt;

            if (_route?.isiOS && (window.__OB_BT_IN || false) && (looksLikeHfp(window.__OB_MIC_TRACK) || (window.__OB_AP?.last?.() ?? 0) < 0.01)) {

              _route.warnActive = true;

              if (!RouteModal.inCooldown()) RouteModal.open();

            } else {

              showRouteWarn(false);

            }

          }catch{ showRouteWarn(false); }

          audioCtx=new (window.AudioContext||window.webkitAudioContext)();

          const src=audioCtx.createMediaStreamSource(stream);

          analyser=audioCtx.createAnalyser(); analyser.fftSize=2048;

          src.connect(analyser);

          const data=new Uint8Array(analyser.fftSize);

          const energyWindow=[];

          const tick=()=>{

            if(!analyser) return;

            analyser.getByteTimeDomainData(data);

            const v=rms(data);

            energy = energy*0.85 + v*0.15;

            const now=performance.now();

            energyWindow.push(energy);

            if(energyWindow.length>12) energyWindow.shift();

            const talking = isSpeaking(energyWindow);

            if(talking){ if(!speaking){ firstEnergyAt=now; } speaking=true; lastEnergyAt=now; }

            else if(energy<ENERGY_SILENCE_THRESH){ if(now-(lastEnergyAt||now)>140){ speaking=false; } }

            requestAnimationFrame(tick);

          };

          tick();

        }catch{ logRouteCheck('startMicMonitor:error'); showRouteWarn(false); }

      }

      function stopMicMonitor(){

        try{ micStream?.getTracks().forEach(t=>t.stop()); }catch{};

        micStream=null;

        window.__OB_MIC_STREAM = null;

        window.__OB_MIC_TRACK = null;

        showRouteWarn(false);

        try{ audioCtx?.close(); }catch{};

        audioCtx=null; analyser=null; energy=0; speaking=false;

      }



      // devicechange: re-evaluate when route flips

      try {

        navigator.mediaDevices.addEventListener("devicechange", async () => {

          try{

            const bt = await hasBluetoothInput(true);

            window.__OB_BT_IN = bt;

            logRouteCheck('mediaDeviceChange');

            if (_route?.isiOS && (window.__OB_BT_IN || false) && (looksLikeHfp(window.__OB_MIC_TRACK) || (window.__OB_AP?.last?.() ?? 0) < 0.01)) {

              _route.warnActive = true;

              if (!RouteModal.inCooldown()) RouteModal.open();

            } else {

              showRouteWarn(false);

            }

          }catch{ showRouteWarn(false); }

        });

      } catch {}



      function minElapsedFor(text){

        const base = expectedMinMsFor(text || "");

        // Rehearse is the timing source of truth; use the same minima in both tabs.

        return Math.round(base * 0.98);

      }



      function silenceDebounceFor(text){

        const base = expectedMinMsFor(text || "");

        // Medium setting: a bit more patient than the original,

        // but not as slow as the last pass so lines don't feel ignored.

        const scaled = Math.round(base * 0.65);

        // Slightly lower floor so short lines can advance,

        // but still enough to avoid micro-pause jumps.

        return Math.min(Math.max(180, scaled), 1100);

      }





      function filtered(){ return buildFiltered(getScene()); }

      function current(){ return filtered()[idx]; }

      function onMyLine(){ const ln=current(); return !!ln && ln.speaker===myName(); }

      function sceneHasDashyUserLine(){

        const list = filtered();

        const me = myName();

        if(!list.length || !me) return false;

        return list.some(ln => ln && ln.speaker === me && endsWithDashy(ln.text || ""));

      }

      function maybeSetMyLineStart(){

        if(onMyLine() && !myLineStartMs){

          myLineStartMs=performance.now();

          if (speakerFallbackActive()) {

            (async () => {

              try { await routeReaderToSpeaker(window.__OB_READER_EL); } catch {}

            })();

          }

        }

      }

      function clearMy(){

        myLineStartMs=0;

        firstEnergyAt=0;

        advanceLock=false;

        latestTranscript="";

        lastResultAt=0;

        stopRouteEnergyPolling();

        if(silenceTimer){

          clearTimeout(silenceTimer);

          silenceTimer=null;

        }

        if (speakerFallbackActive()) {

          (async () => {

            try { await routeReaderToDefault(window.__OB_READER_EL); } catch {}

          })();

        }

      }



  // ------- Reader Recovery Layer (iOS PWA resilience) -------------------------

      window.__OB_PRECACHE = window.__OB_PRECACHE || new Set();



      function ensurePredecodeAudio(){

        try{

          if(window.__OB_PREBUFFER_EL && document.body.contains(window.__OB_PREBUFFER_EL)) return window.__OB_PREBUFFER_EL;

          const pre = document.createElement('audio');

          pre.preload = 'auto';

          pre.setAttribute('playsinline','');

          pre.style.display = 'none';

          pre.muted = true;

          pre.setAttribute('data-reader','prebuffer');

          document.body.appendChild(pre);

          window.__OB_PREBUFFER_EL = pre;

          return pre;

        }catch{return null;}

      }



      function showToastOnce(msg) {

        if (document.getElementById('ob_toast')) return;

        const el = document.createElement('div');

        el.id = 'ob_toast';

        el.textContent = msg;

        el.style.cssText = 'position:fixed;left:50%;bottom:14px;transform:translateX(-50%);background:#222;color:#fff;padding:10px 14px;border-radius:12px;z-index:9999;font-size:13px;opacity:.96';

        document.body.appendChild(el);

        setTimeout(()=>{ try{ el.remove(); }catch{}; }, 2200);

      }



      async function predecode(unit) {

        if(!unit) return;

        try{

          window.__OB_PRECACHE = window.__OB_PRECACHE || new Set();

          if(window.__OB_PRECACHE.has(unit)) return;

          const pre = ensurePredecodeAudio();

          if(!pre) return;

          if(pre.dataset.unit === unit) return;

          pre.dataset.unit = unit;

          pre.src = unit;

          try{ pre.load(); }catch{}

          window.__OB_PRECACHE.add(unit);

        }catch{}

      }



      function firstPartnerIndex(from = 0){

        try{

          const list = filtered();

          const me = myName();

          if(!list.length) return 0;

          const start = Math.max(0, from || 0);

          for(let i=start;i<list.length;i++){

            const ln = list[i];

            if(ln && ln.speaker !== me) return i;

          }

          return start;

        }catch{ return 0; }

      }



      async function rehydrateAudioAndRoute({ from } = {}) {

        try {

          const ctx = await ensureAudioContext();

          try { await window.__OB_READER_EL?.setSinkId?.('default'); } catch {}

          if (_route?.isiOS && (window.__OB_BT_IN || false) && looksLikeHfp?.(window.__OB_MIC_TRACK)) {

            if (!RouteModal.inCooldown()) RouteModal.open();

          }

          if (window.RR?.map) {

            const startIdx = typeof firstPartnerIndex === 'function' ? firstPartnerIndex(idx || 0) : (idx || 0);

            const u0 = window.RR.map.get(startIdx);

            const u1 = window.RR.map.get(startIdx + 1);

            if (u0) await predecode(u0);

            if (u1) await predecode(u1);

            try { highlightCurrent(); } catch {}

          }

          if (ctx?.state !== 'running') showToastOnce('Audio paused by iOS — tap Play to continue');

          console.debug('[recovery] rehydrate done', { from, ctx: ctx?.state, idx });

        } catch (e) { console.warn('[recovery] rehydrate failed', e); }

      }



      window.addEventListener('pagehide', () => {

        // hint: iOS may suspend/close audioCtx after this

      });



      const SKEY = 'ob.rehearse.state.v1';

      function saveRehearseState() {

        try {

          const st = { sceneId: window.currentSceneId, idx: window.idx || 0, rid: window.RR?.id || null };

          sessionStorage.setItem(SKEY, JSON.stringify(st));

        } catch {}

      }

      function loadRehearseState() {

        try { return JSON.parse(sessionStorage.getItem(SKEY) || 'null'); } catch { return null; }

      }



      document.addEventListener('visibilitychange', () => {

        if (document.visibilityState === 'hidden') {

          saveRehearseState();

          try { window.bufferCache && window.bufferCache.clear && window.bufferCache.clear(); } catch {}

        }

      });

      window.addEventListener('pagehide', saveRehearseState);



      async function rehydrateOnReturn(from) {

        const ctx = await ensureAudioContext();

        try { await window.__OB_READER_EL?.setSinkId?.('default'); } catch {}



        const st = loadRehearseState();

        if (st) {

          try { window.currentSceneId = st.sceneId; window.idx = st.idx|0; } catch {}

        }

        if (window.RR?.map && typeof predecode === 'function') {

          const start = (typeof firstPartnerIndex === 'function') ? firstPartnerIndex(window.idx||0) : (window.idx||0);

          try {

            const u0 = window.RR.map.get(start);

            const u1 = window.RR.map.get(start+1);

            if (u0) predecode(u0);

            if (u1) predecode(u1);

            if (typeof highlightCurrent === 'function') highlightCurrent();

          } catch {}

        }

        if (ctx?.state !== 'running') console.debug('[rehydrate] ctx=', ctx?.state, 'tap Play to resume');

      }



      window.addEventListener('pageshow', () => rehydrateOnReturn('pageshow'));

      window.addEventListener('pageshow', () => {

        try { if (primeReaderFromCacheIfAvailable()) preloadReaderBuffers(); } catch {}

      });

      document.addEventListener('visibilitychange', () => { if (document.visibilityState === 'visible') rehydrateOnReturn('visible'); });



      try {

        navigator.mediaDevices.addEventListener('devicechange', async () => {

          await ensureAudioContext();

          try { await window.__OB_READER_EL?.setSinkId?.('default'); } catch {}

          if (window.RR?.map && typeof predecode==='function') {

            const start = (typeof firstPartnerIndex==='function') ? firstPartnerIndex(window.idx||0) : (window.idx||0);

            const u0 = window.RR.map.get(start), u1 = window.RR.map.get(start+1);

            if (u0) predecode(u0);

            if (u1) predecode(u1);

          }

          if (typeof RouteModal!=='undefined' && typeof looksLikeHfp==='function' && window.__OB_MIC_TRACK) {

            if (_route?.isiOS && (window.__OB_BT_IN || false) && looksLikeHfp(window.__OB_MIC_TRACK) && !RouteModal.inCooldown()) {

              RouteModal.open();

            }

          }

        });

      } catch {}



      async function hardResumeOnGesture() {

        // Resume both contexts under a user gesture

        const ctx = await ensureAudioContext();

        if (ctx?.state !== 'running') { try { await ctx.resume(); } catch {} }



        try {

          if (typeof hasR === 'function' && hasR()) {

            try { await ensureReaderCtx(); } catch {}

            if (R.readerCtx?.state === 'suspended') { try { await R.readerCtx.resume(); } catch {} }

            if (R.readerCtx && R.readerGain && !R.readerDirectConnected) {

              try { restoreReaderDirectMonitor(); } catch {}

            }

          }

        } catch {}



        try { await window.__OB_READER_EL?.setSinkId?.('default'); } catch {}

      }



      function updateMicBadge(){

        const srAvailable = !!sr;

        let label, cls;

        if(!srAvailable){ label = srToggleOn ? "energy only" : "off"; cls = srToggleOn ? "ok" : "warn"; }

        else{ label = !srToggleOn ? "off" : (srActive ? "listening…" : (srPermGranted ? "ready" : "needs permission"));

              cls = !srToggleOn ? "warn" : (srActive ? "ok" : (srPermGranted ? "warn" : "err")); }

        $("#micBadge").textContent = label;

        $("#micBadge").className = "badge " + cls;

        $("#btnMic").textContent = srToggleOn ? "Mic: On" : "Mic: Off";

        $("#btnMic").setAttribute("aria-pressed", srToggleOn ? "true" : "false");

      }



      async function requestMicPermissionOnce(){

        if(srPermGranted) return true;

        try{

          const s = await navigator.mediaDevices.getUserMedia({audio:true});

          // after getUserMedia:

          const track = (typeof s?.getAudioTracks === "function") ? s.getAudioTracks()[0] : null;

          window.__OB_MIC_STREAM = s;

          window.__OB_MIC_TRACK = track || null;

          logRouteCheck('requestMicPermissionOnce');

          try{

            const bt = window.__OB_BT_IN || await hasBluetoothInput();

            window.__OB_BT_IN = bt;

            if (_route?.isiOS && (window.__OB_BT_IN || false) && (looksLikeHfp(window.__OB_MIC_TRACK) || (window.__OB_AP?.last?.() ?? 0) < 0.01)) {

              _route.warnActive = true;

              if (!RouteModal.inCooldown()) RouteModal.open();

            } else {

              showRouteWarn(false);

            }

          }catch{ showRouteWarn(false); }

          s.getTracks().forEach(t=>t.stop());

          srPermGranted=true;

          return true;

        }catch{

          logRouteCheck('requestMicPermissionOnce:error');

          srPermGranted=false;

          return false;

        } finally{ updateMicBadge(); }

      }



      function advanceFromMyLine(){

        const now = performance.now();

        // Rehearse is the timing source of truth; use the same cooldown in all tabs.

        const cooldown = AFTER_ADV_COOLDOWN_MS;

        if (advanceLock || (now - lastAdvanceAt) < cooldown) return;

        if (!onMyLine()) return;

        const ln = current();

        if (!ln) return;

        const elapsed = now - (myLineStartMs || now);

        if (elapsed < minElapsedFor(ln.text || "")) return;



        advanceLock = true;

        const list = filtered();

        if (!list.length) { advanceLock = false; return; }



        idx = Math.min(idx + 1, list.length - 1);

        highlightCurrent();

        clearMy();

        lastAdvanceAt = now;



        try { sr?.stop(); } catch {}



        // If we are on the Record tab and have a recorder, start capturing this segment.

        if (R?.rec && typeof R.rec.state === "string" && R.rec.state === "inactive") {

          try {

            R.rec.start();

            R.recording = true;

            setRailStates();

          } catch {}

        }



        const next = current();

        if (next && next.speaker === myName()) {

          // Next line is yours: re-arm speech recognition if enabled.

          if (srToggleOn && srPermGranted) {

            setTimeout(() => {

              if (sr && !srActive) {

                try { sr.start(); } catch {}

              }

            }, 80);

          }

        } else if (next) {

          // Partner line: keep the reader moving.

          playing = true;

          Promise.resolve(step(true, { immediate: true })).catch(() => {});

        }



        advanceLock = false;

      }

      function armSilenceDebounce(){

        if (silenceTimer) clearTimeout(silenceTimer);

        const ln = current();

        if (!ln) return;

        const need = silenceDebounceFor(ln.text || "");

        silenceTimer = setTimeout(()=>{

          if (!onMyLine()) return;

          const now = performance.now();

          const elapsed = now - (myLineStartMs || now);

          if (!firstEnergyAt || elapsed < 60) return;

          // Safety net: if we've been on this line for a long time after

          // hearing speech, force an advance so the reader never "vanishes"

          // permanently on tricky lines (especially in Record).

          if (elapsed >= MAX_MY_LINE_MS) {

            silenceTimer = null;

            advanceFromMyLine();

            return;

          }



          const shouldAdvance = readyForAdvance({

            text: ln.text,

            interim: latestTranscript,

            isSilentNow: !speaking,

            elapsedMs: elapsed,

            lastAdvanceAt,

            dashyMode: endsWithDashy(ln.text)

          });



          const timeSinceEnergy = now - (lastEnergyAt || now);

          const enoughSilence = timeSinceEnergy >= Math.min(

            900,

            Math.max(140, silenceDebounceFor(ln.text))

          );

          const enoughElapsed = elapsed >= minElapsedFor(ln.text);

          const dashy = endsWithDashy(ln.text);



          // Let the timing / silence model decide, same as the older behavior,

          // but shared for Rehearse and Record.

          if (

            (dashy && shouldAdvance && enoughElapsed) ||

            (!dashy && shouldAdvance && enoughSilence && enoughElapsed)

          ){

            silenceTimer = null;

            advanceFromMyLine();

          }

        }, need);

      }



      // Normalize a string into lowercased word tokens with punctuation stripped.

      function normalizeWords(str){

        return (str || "")

          .toLowerCase()

          .replace(/[\u2014\u2013]/g, " ")      // em/en dash → space

          .replace(/[^a-z0-9\s']/gi, " ")      // strip punctuation, keep letters/numbers/apostrophes

          .split(/\s+/)

          .filter(Boolean);

      }



      // Check if the last N words of the current line match the last N words

      // that STT heard from the user. This is our "did they really finish the line?"

      function hasEndingWordMatch(lineText, transcript, count = 2){

        const lineWords = normalizeWords(lineText);

        const heardWords = normalizeWords(transcript);



        if (!lineWords.length || !heardWords.length) return false;



        const n = Math.min(count, lineWords.length, heardWords.length);



        for (let i = 0; i < n; i++){

          const lw = lineWords[lineWords.length - n + i];

          const hw = heardWords[heardWords.length - n + i];

          if (lw !== hw) return false;

        }

        return true;

      }



      if(sr){

      // If STT2 flag is present, show a debug overlay immediately

      if (STT2_ENABLED) {

        updateSttOverlay(

          [

            "STT2 flag ON",

            `SpeechRecognition: ${(window.SpeechRecognition || window.webkitSpeechRecognition) ? "available" : "NOT available"}`,

            "Waiting for first final transcript…",

            "",

            "Steps to trigger:",

            "1) Go to Rehearse or Record.",

            "2) Turn Mic: On.",

            "3) Speak one of your lines until STT produces a final result."

          ].join("\n")

        );

      }



        sr.continuous=false; sr.interimResults=true; sr.lang="en-US";

        sr.onstart=()=>{

          srActive=true;

          updateMicBadge();

          if(onMyLine()){

            startRouteEnergyPolling();

          }

        };

        sr.onend=()=>{

          srActive=false;

          stopRouteEnergyPolling();

          updateMicBadge();

          if(srToggleOn && srPermGranted && onMyLine() && !(E.inlineForm&&E.inlineForm.isConnected)){

            try{ sr.start(); }catch{}

          }

        };

        sr.onerror=()=>{

          srActive=false;

          stopRouteEnergyPolling();

          updateMicBadge();

        };

        sr.onresult=(ev)=>{

          if (!(onMyLine() && srToggleOn && srPermGranted)) return;

          maybeSetMyLineStart();

          const now = performance.now();

          const ln = current(); if (!ln) return;



          const last = ev.results?.[ev.results.length - 1];

          const alt = last?.[0];

          const isFinal = !!last?.isFinal;

          latestTranscript = (alt?.transcript || "").trim();

          lastResultAt = now;



          const ratio = progressRatio(ln.text, latestTranscript);

          const sttConfident = ratio >= 0.92; // high-confidence transcript match



          const elapsed = now - (myLineStartMs || now);

          // When STT2 is enabled, mirror final transcripts + recent audio to the server.

          // This does NOT change cue timing; it's purely for debugging the pipeline.

          if (STT2_ENABLED && isFinal) {

            try {

              const activeMode = (S && S.activeTab) ? S.activeTab : "";

              // Only care in Rehearse / Record where listen/respond matters.

              if (activeMode === "rehearse" || activeMode === "record") {

                const safeScriptId = (S && S.script_id) ? S.script_id : null;

                const safeSceneId =

                  typeof window.currentSceneId !== "undefined"

                    ? window.currentSceneId

                    : null;

                const safeLineId =

                  ln && typeof ln.id === "string"

                    ? ln.id

                    : `${safeSceneId || "scene"}:${idx}`;



                const textForServer = (latestTranscript || "").trim();



                // Build a merged Blob from our rolling chunks, if we have any.

                // We always try to prepend the original header chunk so the file

                // is a valid WebM for Whisper and media players.

                let audioBlob = null;

                const header = stt2HeaderChunk;

                const body = stt2BodyChunks;



                if (header || (Array.isArray(body) && body.length > 0)) {

                  const parts = [];

                  if (header) parts.push(header);

                  if (Array.isArray(body)) parts.push(...body);



                  const type =

                    stt2Mime ||

                    (header && header.type) ||

                    (body && body[0] && body[0].type) ||

                    "audio/webm";



                  audioBlob = new Blob(parts, { type });

                }



                // If we somehow have no text, nothing useful to send or show.

                if (!textForServer) {

                  return;

                }



                // If STT2 is on but we never captured audio, surface that explicitly.

                // This is what we expect on iPhone Safari where MediaRecorder audio

                // support is limited.

                if (!audioBlob) {

                  updateSttOverlay(

                    [

                      "STT2 (client) no-audio",

                      `line: ${ln?.speaker || "?"}`,

                      `local: ${textForServer}`,

                      "note: no audio blob — MediaRecorder/audio capture not available in this browser"

                    ].join("\n")

                  );

                  // Still do normal local cueing; this is debug-only.

                  return;

                }



                // Normal server path when we *do* have audio.

                (async () => {

                  const startedAt = performance.now();

                  const resp = await sendSttChunkToServer({

                    audioBlob,

                    scriptId: safeScriptId || undefined,

                    sceneId: safeSceneId || undefined,

                    lineId: safeLineId || undefined

                  });

                  const dur = Math.round(performance.now() - startedAt);



                  if (!resp || resp.ok !== true) {

                    const errCode = resp && typeof resp.error === "string" ? resp.error : "unknown";

                    const msg =

                      resp && typeof resp.message === "string"

                        ? resp.message

                        : "";

                    updateSttOverlay(

                      [

                        "STT2 (server) error",

                        `line: ${ln?.speaker || "?"}`,

                        `local: ${textForServer}`,

                        `error: ${errCode}`,

                        msg ? `message: ${msg.slice(0, 160)}` : "",

                        `latency: ${dur} ms`,

                      ].filter(Boolean).join("\n")

                    );

                    return;

                  }



                  const remoteText = String(resp.text || resp.transcript || "").trim();

                  updateSttOverlay(

                    [

                      "STT2 (server) OK",

                      `line: ${ln?.speaker || "?"}`,

                      `local: ${textForServer}`,

                      `server: ${remoteText || "(empty)"}`,

                      `latency: ${dur} ms`,

                    ].join("\n")

                  );

                })();

              }

            } catch (err) {

              console.error("[stt2] mirror error", err);

            }

          }



          const dashy = endsWithDashy(ln.text); // only end-dash matters

          const shouldAdvance = readyForAdvance({

            text: ln.text,

            interim: latestTranscript,

            isSilentNow: !speaking,

            elapsedMs: elapsed,

            lastAdvanceAt,

            dashyMode: dashy

          });

          const enoughElapsed = elapsed >= minElapsedFor(ln.text);

          const timeSinceEnergy = now - (lastEnergyAt || now);

          const enoughSilence = timeSinceEnergy >= Math.min(

            1100,

            Math.max(180, silenceDebounceFor(ln.text))

          );



          // Treat long / multi-sentence lines more cautiously so they don't

          // advance as soon as the first short phrase ("Yeah. Me too.") gets

          // a final STT result.

          const text = (ln.text || "");

          const words = text.split(/\s+/).filter(Boolean);

          const sentenceCount = text.split(/[.?!]/).filter(s => s.trim().length > 0).length;

          const isLongOrMultiSentence = (words.length >= 10) || (sentenceCount >= 2);



          // For long/multi-sentence lines, ignore bare "isFinal" unless we either

          // have strong coverage (sttConfident) or a real silence gap.

          let allowFinal = isFinal;

          if (isLongOrMultiSentence && !sttConfident && !enoughSilence) {

            allowFinal = false;

          }



          // Line length buckets

          const isShortLine = words.length <= 3;

          const goodCoverage = ratio >= 0.72; // enough of the line has been spoken



          // On-result auto-advance now applies to *all* user lines (dash or not).

          if (isShortLine) {

            // Very short lines stay snappy but don't require the exact last word.

            if (

              shouldAdvance &&

              enoughElapsed &&

              (allowFinal || enoughSilence || sttConfident)

            ) {

              return advanceFromMyLine();

            }

          } else {

            // Longer lines: need decent coverage and either a real silence gap

            // or a high-confidence STT match, but no strict last-word match.

            if (

              shouldAdvance &&

              enoughElapsed &&

              goodCoverage &&

              (allowFinal || enoughSilence || sttConfident)

            ) {

              return advanceFromMyLine();

            }

          }



          // Always arm the silence debounce as a safety net.

          armSilenceDebounce();

        };

      }



      setInterval(()=>{

        if(!(sr && srToggleOn && srPermGranted)) return;

        if(!(onMyLine()) || (E.inlineForm&&E.inlineForm.isConnected)) return;

        if(!srActive){ try{ sr.start(); }catch{} }

      }, 300);

  

        $("#btnMic")?.addEventListener("click", async ()=>{

          const srAvailable = !!sr;

          if(!srAvailable){

            if(!srToggleOn){

            try{ await navigator.mediaDevices.getUserMedia({audio:true}); await startMicMonitor(); srPermGranted = true; srToggleOn = true; }

            catch{ srToggleOn = false; }

          }else{ srToggleOn = false; stopMicMonitor(); }

          updateMicBadge(); return;

        }

        if(!srToggleOn){

          const ok=await requestMicPermissionOnce();

          srToggleOn=ok;

          if(ok){ await startMicMonitor(); await (onMyLine()?maybeSetMyLineStart():Promise.resolve()); }

        }else{

          srToggleOn=false;

          try{ sr.stop(); }catch{}

          clearMy(); stopMicMonitor();

        }

        updateMicBadge();

      });



      // OpenAI pre-render (status shows actual error text)

      const RR = { map: new Map(), failures: 0, rendering: false, dotsTimer: null, dotsState: [0,0,0] };



      function primeReaderFromCacheIfAvailable(){

        try{

          if(RR.map && RR.map.size){

            if(hasR()){

              try{ preloadReaderBuffers(); }catch{}

            }

            return true;

          }

          const cached = ReaderCache.get();

          if(cached && typeof cached.size === "number" && cached.size){

            if(hasR()){

              R.readerBuffers = new Map();

              R.readerLoading = false;

            }

            resetReaderActiveSources();

            RR.map = new Map(cached);

            if(hasR()){

              try{ preloadReaderBuffers(); }catch{}

            }

            return true;

          }

        }catch{}

        return false;

      }



      primeReaderFromCacheIfAvailable();

      function setRehearseRenderStatus(msg, cls){

        const el = $("#rehearseRenderStatus");

        el.innerHTML = "";

        if(!msg){ el.textContent = " "; }

        else{

          const span = document.createElement("span");

          if(cls) span.style.color = (cls==="ok"? "var(--ok)" : cls==="err" ? "var(--danger)" : cls==="warn" ? "var(--warn)" : "var(--muted)");

          span.textContent = msg + " ";

          el.appendChild(span);

        }



        if(hasR() && R.btnRender){

          const btn = R.btnRender;

          const base = btn.dataset.defaultLabel || "Render";

          if(!btn.dataset.defaultLabel) btn.dataset.defaultLabel = base;

          if(RR.rendering){

            btn.disabled = true;

            btn.classList.add("progressing");

            btn.textContent = "Rendering…";

          } else {

            btn.disabled = false;

            btn.classList.remove("progressing");

            btn.textContent = base;

          }

        }

      }



      function startDots(){

        stopDots();

        RR.dotsState = [0,0,0];

        RR.dotsTimer = setInterval(()=>{

          if(RR.dotsState.join("")==="000"){ RR.dotsState=[1,0,0]; }

          else if(RR.dotsState[0]){ RR.dotsState=[0,1,0]; }

          else if(RR.dotsState[1]){ RR.dotsState=[0,0,1]; }

          else { RR.dotsState=[0,0,0]; }

          setRehearseRenderStatus("Preparing voices…"," ");

        }, 320);

      }



      function stopDots(){

        if(RR.dotsTimer){

          clearInterval(RR.dotsTimer);

          RR.dotsTimer=null;

          RR.dotsState=[0,0,0];

        }

      }



      async function renderRehearseVoices(){

        if(RR.rendering) return;

        const scene = getScene();

        const list  = buildFiltered(scene);

        if(!list.length){ setRehearseRenderStatus("No lines to render.","err"); return; }



  RR.rendering = true; RR.failures = 0; RR.map.clear();

        if(hasR()){ R.readerBuffers = new Map(); R.readerLoading = false; }

        resetReaderActiveSources();

        startDots();

        setRehearseRenderStatus("Preparing voices…"," ");



        const voiceFor = (name)=> (S.voice_map[name] || S.supportedVoices[0] || "alloy");

        const model    = ($("#selTtsModel")).value || "tts-1";



        const CONCURRENCY = 2;       // keep bursts gentle across all devices

        const MAX_ATTEMPTS = 3;

        const TIMEOUT_MS   = 45000;  // occasional cold starts or queueing



        let i = 0, done = 0, firstErr = null;

        const run = async () => {

          for(;;){

            const myIndex = i++;

            if (myIndex >= list.length) return;



            const ln = list[myIndex];

            if (ln.speaker === myName()){ done++; setRehearseRenderStatus(`Preparing voices… ${done}/${list.length}`," "); continue; }



            let countedByAttempt = false;

            const attempt = async (n) => {

              const ctrl = new AbortController();

              const to   = setTimeout(()=>ctrl.abort(), TIMEOUT_MS);

              try {

                // normalize & guard input

                const cleanText = (ln.text || "").replace(/\s+/g, " ").trim();

                if (!cleanText) {

                  countedByAttempt = true;

                  done++;

                  setRehearseRenderStatus(`Preparing voices… ${done}/${list.length}`, "");

                  return;

                }



                // On final attempt, force a safe fallback voice

                const useFallbackVoice = (n === MAX_ATTEMPTS);

                const voiceName = useFallbackVoice ? "alloy" : voiceFor(ln.speaker);



                const r = await fetch("/debug/tts_line", withSecretHeaders({

                  method: "POST",

                  headers: { ...JSON_HDRS, "Accept": "application/json" },

                  body: JSON.stringify({ voice: voiceName, model, text: cleanText }),

                  signal: ctrl.signal

                }));

                if(handleUnauthorized(r)){

                  setRehearseRenderStatus("Locked.","err");

                  const err = new Error("unauthorized");

                  err.code = 401;

                  err.retry = false;

                  throw err;

                }

                const txt = await r.text();

                let j = {};

                try { j = JSON.parse(txt); } catch { /* non-JSON body */ }



                if (r.ok && j && j.url) return j.url;



                // If OpenAI says quota exceeded (HTTP 429), don't retry — surface a clear error.

                if (r.status === 429) {

                  const msg = (j?.error?.message || j?.message || txt || "quota exceeded").toString().slice(0, 240);

                  const err = new Error("quota-exceeded: " + msg);

                  err.code = 429;

                  err.retry = false;

                  throw err;

                }



                // Map common upstream failures to a retryable bucket

                if ([408, 409, 425, 500, 502, 503, 504].includes(r.status)) {

                  const err = new Error("retryable " + r.status + (j?.error ? ` ${j.error}` : ""));

                  err.code = r.status;

                  err.retry = true;

                  throw err;

                }



                // surface a shorter, cleaner message

                const snippet = (txt || "").toString().slice(0, 120).replace(/\s+/g, " ");

                throw new Error(`bad ${r.status} ${snippet}`);

              } catch (e) {

                if (e?.code === 429) throw e; // do not retry quota errors

                if (e?.retry === false) throw e;

                if (n < MAX_ATTEMPTS) {

                  const backoff = 400 * Math.pow(2, n) + Math.random()*150;

                  await new Promise(res => setTimeout(res, backoff));

                  return attempt(n+1);

                }

                throw e;

              } finally { clearTimeout(to); }

            };



            let url;

            try {

              url = await attempt(0);

              if (url) RR.map.set(myIndex, url);

            } catch(e) {

              RR.failures++; if(!firstErr) firstErr = String(e||"error");

            } finally {

              if (!countedByAttempt) {

                done++;

                if (done % 2 === 0) setRehearseRenderStatus(`Preparing voices… ${done}/${list.length}`, "");

              }

            }

          }

        };



        await Promise.all(Array.from({length:CONCURRENCY}, run));

        RR.rendering = false; stopDots();
        ReaderCache.set(RR.map);
        // Spend 1 credit per successful Rehearse render (server logs should show [credits] dev use-credit...)
        try {
          // Only debit if we actually rendered without failures
          if ((RR.failures || 0) === 0 && RR.map && RR.map.size) {
            const resp = await fetch("/auth/dev/use-credit?dev=1", withSecretHeaders({
              method: "POST",
              headers: { ...JSON_HDRS, "Accept": "application/json" },
            }));
            if (resp.ok && typeof refreshAuthUI === "function") {
              await refreshAuthUI();
            }
          }
        } catch (e) {
          console.warn("dev/use-credit failed", e);
        }



        const okCount = RR.map.size;

        const errText = String(firstErr || "");

        if (!okCount && /quota-exceeded|exceeded your current quota|HTTP 429/i.test(errText)) {

          setRehearseRenderStatus(

            "OpenAI quota exceeded — add credits or raise your limit, then try again.",

            "err"

          );

        } else {

          setRehearseRenderStatus(

            okCount

              ? `Voices ready: ${okCount} lines${RR.failures ? ` (fallback on ${RR.failures})`:""}`

              : `No OpenAI clips prepared${firstErr ? ` — error: ${errText.slice(0,160)}` : ""}`,

            okCount ? (RR.failures ? "warn":"ok") : "err"

          );

        }

        try{ preloadReaderBuffers(); }catch{}

      }

  function clearRehearseRender(){

    RR.map.clear();

    RR.failures=0;

    stopDots();

    R.readerBuffers = new Map();

    resetReaderActiveSources();

    R.readerLoading=false;

    try{ if(E?.rehearseAudio){ E.rehearseAudio.pause(); E.rehearseAudio.removeAttribute("src"); E.rehearseAudio.load(); } }catch{}

    try{ window.__OB_LAST_READER_URL = null; }catch{}

    setRehearseRenderStatus("Cleared pre-render.","warn");

  }

      $("#btnRehearseRender")?.addEventListener("click", renderRehearseVoices);

      $("#btnRehearseClear")?.addEventListener("click", clearRehearseRender);



      async function playOpenAiIfCached(i){

        const buf = R.readerBuffers.get(i);

        if(buf){

          await ensureReaderCtx();

          if(!R.readerCtx || !R.readerGain) return false;

          const ctx = R.readerCtx;

          const lookahead = 0.05;

          const startAt = Math.max((ctx.currentTime||0) + lookahead, 0);

          const src = ctx.createBufferSource();

          src.buffer = buf;

          const g = ctx.createGain();

          const fadeInEnd = startAt + 0.03;

          const fadeOutStart = Math.max(startAt, startAt + buf.duration - 0.02);

          g.gain.setValueAtTime(0.0001, startAt);

          g.gain.linearRampToValueAtTime(1.0, fadeInEnd);

          g.gain.setValueAtTime(1.0, fadeOutStart);

          g.gain.linearRampToValueAtTime(0.0001, startAt + buf.duration);

          src.connect(g);

          g.connect(R.readerGain);

          if(R.readerActiveSources) R.readerActiveSources.add(src);

          const done = new Promise(res=>{ src.onended=()=>res(null); src.onerror=()=>res(null); });

          src.start(startAt);

          try{

            await done;

          } finally {

            try{ R.readerActiveSources?.delete(src); }catch{}

            try{ src.disconnect(); g.disconnect(); }catch{}

          }

          return true;

        }



        const url = RR.map.get(i);

        if(!url) return false;

        try{

          const bustedUrl = url + (url.includes("?") ? "&" : "?") + "t=" + Date.now();

          E.rehearseAudio.src = bustedUrl;

          rememberReaderUrl(bustedUrl);

          await E.rehearseAudio.play();

          await new Promise(res=>{ E.rehearseAudio.onended=()=>res(null); E.rehearseAudio.onerror=()=>res(null); });

          return true;

        }catch{}

        finally{

          E.rehearseAudio.onended = null;

          E.rehearseAudio.onerror = null;

        }

        return false;

      }



      async function playPartnerLine(index, { immediate = false } = {}){

        const list = filtered();

        if(!list.length) return false;

        const ln = list[index];

        if(!ln || ln.speaker === myName()) return false;

        const paceSelect = document.getElementById("selPace");

        let pace = Number((paceSelect && paceSelect.value) || 0);

        if(Number.isNaN(pace)) pace = 0;

        if(tightMode() || immediate) pace = 0;

        const usedOpenAi = await playOpenAiIfCached(index);

        if(usedOpenAi){

          if(pace > 0){ await new Promise(r=>setTimeout(r, pace)); }

          return true;

        }



        const readerUrl = (E.rehearseAudio?.src || "").trim() || (window.__OB_LAST_READER_URL || "").trim() || (hasR() ? (R.download_url || "").trim() : "");

        if(!readerUrl){

          alert('Please tap "Render for rehearsal (OpenAI)" first to generate the reader audio.');

          playing = false;

          $("#btnPlay").textContent = "Play";

          return false;

        }



        const audio = E.rehearseAudio || getReaderEl();

        try{

          if(audio){

            if(audio.src !== readerUrl){

              audio.src = readerUrl;

              rememberReaderUrl(readerUrl);

              try{ audio.load(); }catch{}

            }

            await new Promise(res=>{

              const done = ()=>{ audio.onended=null; audio.onerror=null; res(null); };

              audio.onended = done;

              audio.onerror = done;

              try{ audio.play(); }catch{ done(); }

            });

          }

        }catch(e){

          console.error("Rehearse reader playback failed", e);

        }

        playing = false;

        $("#btnPlay").textContent = "Play";

        return true;

      }



        async function step(playMode, opts = {}){

          const list=filtered(); if(!list.length) return;

          const immediate = !!opts.immediate;

          const ln=current(); if(!ln){ playing=false; $("#btnPlay").textContent="Play"; return; }

          // keep bubble synced even if audio fails

          highlightCurrent();



          if(ln.speaker===myName()){

            if(sr && srToggleOn && srPermGranted){ advanceLock=false; maybeSetMyLineStart(); return; }

            if(playMode){ playing=false; $("#btnPlay").textContent="Play"; }

          }else{

            const i = idx;

            await playPartnerLine(i, { immediate });

            if(playing){ idx=Math.min(idx+1,list.length-1); step(true); }

          }

        }



        async function rehearseCountInIfNeeded(){

          const sel = document.getElementById("selRehearseCountIn");

          const secs = Number(sel?.value || 0);

          if(!secs || secs <= 0) return;



          const overlay = document.getElementById("countdown");

          const num = document.getElementById("countNum");



          // Use the shared audioCtx used elsewhere in the app

          await ensureAudioContext();

          const ctx = window.audioCtx;

          if(!ctx) return;

          if(ctx.state !== 'running'){

            try{ await ctx.resume(); }catch{}

          }



          if(overlay){

            overlay.style.display = "flex";

            overlay.setAttribute("aria-hidden","false");

          }



          const N = Math.min(10, Math.max(1, secs));



          const playBeep = (freq, durSec = 0.28) => new Promise(res => {

            try{

              const o = ctx.createOscillator();

              const g = ctx.createGain();

              o.type = 'sine';

              o.frequency.value = freq;

              g.gain.value = 0.0001;

              const now = ctx.currentTime;

              g.gain.setValueAtTime(0.0001, now);

              g.gain.exponentialRampToValueAtTime(0.6, now + 0.01);

              g.gain.exponentialRampToValueAtTime(0.0001, now + durSec);

              o.connect(g).connect(ctx.destination);

              o.start(now);

              o.stop(now + durSec);

              o.onended = () => {

                try{ o.disconnect(); g.disconnect(); }catch{}

                res();

              };

            }catch{ res(); }

          });



          for(let i = N; i >= 1; i--){

            if(!playing) break; // allow user to cancel during countdown

            if(num) num.textContent = String(i);

            await playBeep(i === 1 ? 660 : 880, 0.28);

            await new Promise(r => setTimeout(r, 720));

          }



          if(overlay){

            overlay.style.display = "none";

            overlay.setAttribute("aria-hidden","true");

          }

        }



    $("#btnPlay")?.addEventListener("click",async ()=>{

      await ensureAudioContext();

      try { await window.__OB_READER_EL?.setSinkId?.('default'); } catch {}

      try{ hardResumeOnGesture().catch(()=>{}); }catch{};

      const btnPlayEl = $("#btnPlay");

      const wantsPlay = !playing;



      if(wantsPlay){

        const hasPerLineClips = (RR?.map && RR.map.size > 0) || (hasR() && R.readerBuffers && R.readerBuffers.size > 0);

        const knownUrl = (E.rehearseAudio?.src || "").trim() || (window.__OB_LAST_READER_URL || "").trim() || (hasR() ? (R.download_url || "").trim() : "");

        if(!hasPerLineClips && !knownUrl){

          playing = false;

          if(btnPlayEl){ btnPlayEl.textContent = "Play"; }

          alert('Please tap "Render for rehearsal (OpenAI)" first to generate the reader audio.');

          return;

        }

        if(!hasPerLineClips && knownUrl && E.rehearseAudio && !E.rehearseAudio.src){

          E.rehearseAudio.src = knownUrl;

          rememberReaderUrl(knownUrl);

          try{ E.rehearseAudio.load(); }catch{}

        }

      }



      playing = wantsPlay;

      if(btnPlayEl) btnPlayEl.textContent = playing ? "Pause" : "Play";



      if(playing){

        // Optional count-in for Rehearse (0 / 3 / 5 / 10 seconds)

        await rehearseCountInIfNeeded();

        // User may have tapped Play again during the countdown

        if(!playing){

          if(btnPlayEl) btnPlayEl.textContent = "Play";

          return;

        }



        const reader = getReaderEl();

        if (window.__OB_NEEDS_UNLOCK && getReaderEl() && window.__OB_LAST_READER_URL) {

          await restoreAudioRoute('play');

          const _el = getReaderEl();

          if (_el) {

            try {

              await _el.play();

              window.__OB_NEEDS_UNLOCK = false;

              if (btnEnableAudio) btnEnableAudio.style.display = 'none';

            } catch (err) {

              console.debug('[AUDIO] play blocked; prompting unlock', err);

              window.__OB_NEEDS_UNLOCK = true;

              if (btnEnableAudio) btnEnableAudio.style.display = '';

            }

          }

        }



        try{

          const cur = current();

          const micOn = !!(srToggleOn && srPermGranted);

          // If the mic is OFF, keep legacy behavior and skip ahead to the first partner line.

          // If the mic is ON, stay on my line so the app can listen and advance from my cue.

          if(cur && cur.speaker === myName() && !micOn){

            const list = filtered();

            for(let i = idx; i < list.length; i++){

              if(list[i] && list[i].speaker !== myName()){ idx = i; break; }

            }

            highlightCurrent();

          }

        }catch{}



        step(true);

      }

      else { try{ E.rehearseAudio?.pause(); }catch{}; try{ sr?.stop(); }catch{}; clearMy(); }

    });

      $("#btnPrev")?.addEventListener("click",()=>{ const list=filtered(); if(!list.length) return; try{ sr?.stop(); }catch{}; clearMy(); idx=Math.max(0,idx-1); highlightCurrent(); if(playing) step(true); else maybeSetMyLineStart(); });

  $("#btnNext")?.addEventListener("click",async ()=>{

        await ensureAudioContext();

        try { await window.__OB_READER_EL?.setSinkId?.('default'); } catch {}

        try{ hardResumeOnGesture().catch(()=>{}); }catch{};

        const list=filtered();

        if(!list.length) return;

        try{ sr?.stop(); }catch{};

        clearMy();

        const reader = getReaderEl();

        if (window.__OB_NEEDS_UNLOCK && getReaderEl() && window.__OB_LAST_READER_URL) {

          await restoreAudioRoute('play');

          const _el = getReaderEl();

          if (_el) {

            try {

              await _el.play();

              window.__OB_NEEDS_UNLOCK = false;

              if (btnEnableAudio) btnEnableAudio.style.display = 'none';

            } catch (err) {

              console.debug('[AUDIO] play blocked; prompting unlock', err);

              window.__OB_NEEDS_UNLOCK = true;

              if (btnEnableAudio) btnEnableAudio.style.display = '';

            }

          }

        }

        idx=Math.min(list.length-1,idx+1);

        highlightCurrent();

        if(playing) step(true);

        else maybeSetMyLineStart();

      });

      $("#btnTop")?.addEventListener("click",()=>{ try{ sr?.stop(); }catch{}; clearMy(); idx=0; highlightCurrent(); if(playing) step(true); else maybeSetMyLineStart(); });



      const ROUTE_WARN_ALERT = 'If the reader audio disappears during your line:\n' +

        '1) Flip the iPhone ringer switch ON (side of the phone).\n' +

        '2) Settings → Bluetooth → your headphones → prefer media audio.\n' +

        '3) Try wired earbuds or toggle Mic Off for a pass.';



      document.getElementById('routeWarnMore')?.addEventListener('click', ()=>{ alert(ROUTE_WARN_ALERT); });

      document.getElementById('routeWarnMoreRecord')?.addEventListener('click', ()=>{ alert(ROUTE_WARN_ALERT); });



      $("#btnToggleEditMode")?.addEventListener("click",()=>{ S.editMode=!S.editMode; applyEditModeUI(); });

      function applyEditModeUI() {

        const btn = $("#btnToggleEditMode");

        const stateEl = $("#editModeState");

        const linesRoot = $("#lines");



        if (btn) {

          btn.setAttribute("aria-pressed", S.editMode ? "true" : "false");

        }

        if (stateEl) {

          stateEl.textContent = S.editMode ? "On" : "Off";

        }



        if (linesRoot) {

          try {

            $$(".editbar", linesRoot).forEach(el => {

              el.style.display = S.editMode ? "flex" : "none";

            });

            $$(".inline-slot", linesRoot).forEach(el => {

              el.style.display = S.editMode ? "flex" : "none";

            });

          } catch (_) {

            // ignore

          }

        }



        if (E.inlineForm && E.inlineForm.isConnected) {

          try {

            E.inlineForm.remove();

          } catch (_) {}

          E.currentSlotPlace = null;

        }

      }



      // === UI NOTE WIRING ===========================================================

      // Guard against double-binding across hot reloads

      if (!window.__OB_UI_NOTES_WIRED__) {

        window.__OB_UI_NOTES_WIRED__ = true;



        // 1) Any button click anywhere (including tabbar, rail, inner-tabs, gallery)

        document.addEventListener('click', (ev) => {

          const btn = ev.target && (ev.target.closest('button') || ev.target.closest('[role="button"]'));

          if (!btn) return;

          // If audio is locked, kick the shared unlock helper; it will decide whether

          // to clear __OB_NEEDS_UNLOCK and hide the Enable Audio button.

          if (window.__OB_NEEDS_UNLOCK && typeof tryUnlockAudio === 'function') {

            try { tryUnlockAudio('ui-click').catch(() => {}); } catch {}

          }

          try { UINotes.pingFor(btn, 'click'); } catch {}

        }, { passive: true });



        // 2) Important non-button controls

        //    - file chooser changes

        document.addEventListener('change', (ev) => {

          const input = ev.target && ev.target.closest('input[type="file"]');

          if (input) { try { UINotes.pingFor(input, 'change:file'); } catch {} }

        }, { passive: true });



        //    - selects (role, pacing, etc.)

        document.addEventListener('change', (ev) => {

          const sel = ev.target && ev.target.closest('select');

          if (sel) { try { UINotes.pingFor(sel, 'change:select'); } catch {} }

        }, { passive: true });



        //    - tab switches via nav (dataset.tab)

        document.querySelectorAll('.tabbar [data-tab]').forEach(btn => {

          btn.addEventListener('click', () => { try { UINotes.pingFor(btn, 'tab'); } catch {} }, { passive: true });

        });



        //    - inner Import tabs

        ['#tab-text', '#tab-pdf'].forEach(q => {

          const el = document.querySelector(q);

          if (el) el.addEventListener('click', () => { try { UINotes.pingFor(el, 'inner-tab'); } catch {} }, { passive: true });

        });



        //    - Gallery card actions (play / download / delete)

        document.addEventListener('click', (ev) => {

          const actBtn = ev.target && ev.target.closest('.take-card [data-act]');

          if (actBtn) { try { UINotes.pingFor(actBtn, 'gallery'); } catch {} }

        }, { passive: true });

      }



      /* ----------------- RECORD TAB (updated for 16x9 + right rail) ----------------- */



      /* --- Orientation-aware preview aspect --- */

      function applyPreviewAspect(portrait = isPortrait()){

        const aspectRatio = portrait ? "9/16" : "16/9";

        const logicalAspect = portrait ? "9:16" : "16:9";

        const previewEl = (typeof R !== "undefined" && hasR() && R?.preview) || document.getElementById("preview");

        if(previewEl){

          previewEl.style.aspectRatio = aspectRatio;

        }

        try{ document.documentElement?.style.setProperty("--preview-ar", aspectRatio); }catch{}

        if(hasR()){ R.currentAspect = logicalAspect; }

      }



      function updateRecordLayout(){

        try{ applyPreviewAspect(isPortrait()); }catch{}

        try{ syncGridOverlayVisibility(); }catch{}

      }



  window.addEventListener("resize", ()=>{ updateRecordLayout(); try{ syncGridOverlayVisibility(); }catch{} });

  window.addEventListener("orientationchange", ()=>{ updateRecordLayout(); try{ syncGridOverlayVisibility(); }catch{} });



      R = {

        btnRender: $("#btnRender"),

        btnRec: $("#btnRec"),

        btnGrid: $("#btnGrid"),

        btnCamera: $("#btnCamera"),

        btnCountIn: $("#btnCountIn"),

        btnHeadphones: $("#btnHeadphones"),

        audio: $("#readerAudio"),

        preview: $("#preview"),

        countdown: null,

        chunks: [],

        rec: null,

        stream: null,

    render_id: "",

    download_url: "",

    cameraOn: false,

    countInOn: false,

    headphonesOn: true,

    recording: false,

        prevSrToggle: null,

        facing: "user",               // or "environment"

        mixCtx: null,

        mixDest: null,

        mixGainReader: null,

        mixGainMic: null,

        micHPF: null,

        micCompressor: null,

        readerCtx: null,

        readerGain: null,

        readerBuffers: new Map(),

        readerLoading: false,

        readerDirectConnected: false,

        readerBridge: null,

        readerBridgeSource: null,

        readerRecordGain: null,

        readerActiveSources: new Set(),

        duckHintShown: false,

    currentAspect: isPortrait() ? "9:16" : "16:9",

    forcePerLine: false,

    gridOn: false,

    countInSecs: 3,

      };

      // Restore render_id from localStorage for Room export
      if (!R.render_id) {
        try {
          R.render_id = localStorage.getItem("offbook:last_render_id") || "";
        } catch (e) {
          console.warn("[offbook] Failed to restore render_id:", e);
        }
      }

      if(R.btnRender && !R.btnRender.dataset.defaultLabel){

        R.btnRender.dataset.defaultLabel = R.btnRender.textContent || "Render";

      }

      R.audio?.setAttribute("playsinline","");

      if(typeof window !== "undefined" && R.audio){ window.__OB_READER_EL = R.audio; }



      function setStatusRec(t){

        const btn = R.btnRender;

        if(!btn) return;

  const base = btn.dataset.defaultLabel || "Render";

  if(!btn.dataset.defaultLabel) btn.dataset.defaultLabel = base;

        const text = (t && String(t).trim()) ? t : base;

        btn.classList.remove("progressing");

        btn.textContent = text;

      }



      function restoreReaderDirectMonitor(){

        if(R.readerCtx && R.readerGain){

          try{ R.readerGain.disconnect(); }catch{}

          try{ R.readerGain.__obProbeConnected = false; }catch{}

          try{ tapReaderNode(R.readerGain); R.readerGain.connect(R.readerCtx.destination); R.readerDirectConnected = true; }

          catch{}

        }

        R.readerBridge = null;

        R.readerBridgeSource = null;

        R.readerRecordGain = null;

      }



      async function preloadReaderBuffers(){

        if(!RR.map || !RR.map.size || (hasR() && R.readerLoading)) return;

        if(!hasR()) return;

        R.readerLoading = true;

        try{

          await ensureReaderCtx();

          const entries = Array.from(RR.map.entries());

          let idx = 0;

          const workers = Math.min(3, entries.length);

          async function worker(){

            for(;;){

              const current = idx++;

              if(current >= entries.length) break;

              const [i, url] = entries[current];

              if(R.readerBuffers.has(i)) continue;

              try{

                const suffix = url.includes("?") ? "&" : "?";

                const resp = await fetch(url + suffix + "t=" + Date.now());

                if(!resp.ok) continue;

                const buf = await resp.arrayBuffer();

                const ctx = R.readerCtx;

                if(!ctx) continue;

                const audio = await new Promise((resolve,reject)=>{

                  try{

                    const maybe = ctx.decodeAudioData(buf, resolve, reject);

                    if(maybe && typeof maybe.then === "function") maybe.then(resolve).catch(reject);

                  }catch(e){ reject(e); }

                });

                if(audio) R.readerBuffers.set(i, audio);

              }catch{}

            }

          }

          await Promise.all(Array.from({length:workers}, ()=>worker()));

        }catch{}

        finally{ if(hasR()) R.readerLoading = false; }

      }



      function micConstraints(recordingPhase){

        if(recordingPhase){

          return {

            echoCancellation: false,

            noiseSuppression: false,

            autoGainControl: false,

            channelCount: 1,

            sampleRate: 48000,

            sampleSize: 16,

            advanced: [

              { echoCancellation:false },

              { noiseSuppression:false },

              { autoGainControl:false },

              { googEchoCancellation:false },

              { googAutoGainControl:false },

              { googNoiseSuppression:false }

            ]

          };

        }

        return {

          echoCancellation: true,

          noiseSuppression: true,

          autoGainControl: false,

          channelCount: 1

        };

      }



      async function ensureReaderCtx(){

        if(R.readerCtx && R.readerCtx.state === "closed"){ R.readerCtx = null; R.readerGain = null; R.readerDirectConnected = false; }

        if(!R.readerCtx){

          R.readerCtx = new (window.AudioContext||window.webkitAudioContext)();

          if(R.readerCtx?.state === "suspended"){ try{ await R.readerCtx.resume(); }catch{} }

          R.readerGain = R.readerCtx.createGain();

          R.readerGain.gain.value = 1.0;

          try{ R.readerGain.__obProbeConnected = false; }catch{}

          tapReaderNode(R.readerGain);

          try{ R.readerGain.connect(R.readerCtx.destination); R.readerDirectConnected = true; }

          catch{}

          R.readerActiveSources = new Set();

        }else if(R.readerCtx?.state === "suspended"){

          try{ await R.readerCtx.resume(); }catch{}

        }

        return R.readerCtx;

      }



      function restoreReaderDirectMonitor(){

        if(R.readerCtx && R.readerGain){

          try{ R.readerGain.disconnect(); }catch{}

          try{ R.readerGain.__obProbeConnected = false; }catch{}

          try{ tapReaderNode(R.readerGain); R.readerGain.connect(R.readerCtx.destination); R.readerDirectConnected = true; }

          catch{}

        }

        R.readerBridge = null;

        R.readerBridgeSource = null;

        R.readerRecordGain = null;

      }



      function setRailStates(){

        R.btnCamera.setAttribute("aria-pressed", R.cameraOn ? "true":"false");

        R.btnCamera.textContent = "Camera: " + (R.cameraOn ? "On" : "Off");

        if(R.btnCountIn){

          R.btnCountIn.setAttribute("aria-pressed", R.countInOn ? "true":"false");

          const countLabel = R.countInOn

            ? `Count-in: On (${Number(R.countInSecs) || 3}s)`

            : "Count-in: Off";

          R.btnCountIn.textContent = countLabel;

        }

        R.btnHeadphones.setAttribute("aria-pressed", R.headphonesOn ? "true":"false");

        R.btnHeadphones.textContent = "Headphones: " + (R.headphonesOn ? "On" : "Off");

        if(R.btnGrid){

          R.btnGrid.setAttribute("aria-pressed", R.gridOn ? "true" : "false");

          R.btnGrid.textContent = "Grid: " + (R.gridOn ? "On" : "Off");

        }

        if(R.recording){ R.btnRec.classList.add("recording"); R.btnRec.textContent = "STOP"; }

        else { R.btnRec.classList.remove("recording"); R.btnRec.textContent = "REC"; }

      }



      function syncGridOverlayVisibility(){

        const ov = document.getElementById("gridOverlay");

        if(!ov) return;

        const show = !!(hasR() && R.gridOn && !isPortrait());

        ov.style.display = show ? "block" : "none";

      }



      syncGridOverlayVisibility();



      function pickMime(video){

        const vids = ["video/mp4;codecs=avc1.42E01E,mp4a.40.2","video/mp4","video/webm;codecs=vp8,opus","video/webm"];

        const auds = ["audio/mp4","audio/webm;codecs=opus","audio/webm"];

        const list = video ? vids : auds;

        for(const m of list){ if(window.MediaRecorder && MediaRecorder.isTypeSupported && MediaRecorder.isTypeSupported(m)) return m; }

        return "";

      }



      function cleanupStream(){

        try{ R.stream?.getTracks().forEach(t=>t.stop()); }catch{}

        R.stream = null;

        if(R.preview) R.preview.srcObject = null;

      }



      function resetMicAfterRecording(){

        if(R.prevSrToggle === null){ updateMicBadge(); return; }

        const prev = R.prevSrToggle;

        R.prevSrToggle = null;

        if(prev){

          srToggleOn = true;

          startMicMonitor().catch(()=>{});

        }else{

          srToggleOn = false;

          stopMicMonitor();

        }

        updateMicBadge();

      }



      async function buildMixedStreamIfPossible(rawStream){

        if(!rawStream) return rawStream;

        try{

          R.mixCtx = new (window.AudioContext||window.webkitAudioContext)();

          if(R.mixCtx?.state === "suspended"){ try{ await R.mixCtx.resume(); }catch{} }

          const speakers = R.mixCtx.destination;

          R.mixDest = R.mixCtx.createMediaStreamDestination();

          // Create separate destinations for stems (mic-only and reader-only)
          R.micOnlyDest = R.mixCtx.createMediaStreamDestination();
          R.readerOnlyDest = R.mixCtx.createMediaStreamDestination();

          const micNode = R.mixCtx.createMediaStreamSource(rawStream);



          R.micHPF = R.mixCtx.createBiquadFilter();

          R.micHPF.type = "highpass";

          R.micHPF.frequency.value = 120;

          R.micHPF.Q.value = 0.707;



          R.micCompressor = R.mixCtx.createDynamicsCompressor();

          R.micCompressor.threshold.value = -28;

          R.micCompressor.knee.value = 24;

          R.micCompressor.ratio.value = 3;

          R.micCompressor.attack.value = 0.005;

          R.micCompressor.release.value = 0.12;



          R.mixGainMic = R.mixCtx.createGain();

          R.mixGainMic.gain.value = 1.0;



          micNode.connect(R.micHPF);

          R.micHPF.connect(R.micCompressor);

          R.micCompressor.connect(R.mixGainMic);

          R.mixGainMic.connect(R.mixDest);
          R.mixGainMic.connect(R.micOnlyDest);  // Stem: mic-only audio



          R.mixGainReader = R.mixCtx.createGain();

          R.mixGainReader.gain.value = R.headphonesOn ? 1.0 : 0.0;

          const readerRecordGain = R.mixCtx.createGain();

          readerRecordGain.gain.value = 1.0;



          if(R.readerCtx && R.readerGain){

            try{ R.readerGain.disconnect(); R.readerDirectConnected = false; }catch{}

            try{ R.readerGain.__obProbeConnected = false; }catch{}

            try{

              R.readerBridge = R.readerCtx.createMediaStreamDestination();

              R.readerGain.connect(R.readerBridge);

              tapReaderNode(R.readerGain);

              R.readerDirectConnected = false;

              const bridgeSource = R.mixCtx.createMediaStreamSource(R.readerBridge.stream);

              R.readerBridgeSource = bridgeSource;

              bridgeSource.connect(R.mixGainReader);

              bridgeSource.connect(readerRecordGain);

            }catch{}

          }



          const readerEl = (RR.map && RR.map.size>0)

            ? E?.rehearseAudio

            : (R.forcePerLine ? null : R.audio);

          if(readerEl){

            try{

              const src = R.mixCtx.createMediaElementSource(readerEl);

              src.connect(R.mixGainReader);

              src.connect(readerRecordGain);

            }catch(e){

              if(typeof readerEl.captureStream === "function"){

                try{

                  const rs = readerEl.captureStream();

                  const s2 = R.mixCtx.createMediaStreamSource(rs);

                  s2.connect(R.mixGainReader);

                  s2.connect(readerRecordGain);

                }catch{}

              }

            }

          }



          R.mixGainReader.connect(speakers);

          readerRecordGain.connect(R.mixDest);
          readerRecordGain.connect(R.readerOnlyDest);  // Stem: reader-only audio

          R.readerRecordGain = readerRecordGain;



          const tracks = [];

          if(R.cameraOn){

            try{ rawStream.getVideoTracks().forEach(t=>tracks.push(t)); }catch{}

          }

          try{ R.mixDest.stream.getAudioTracks().forEach(t=>tracks.push(t)); }catch{}

          if(tracks.length) return new MediaStream(tracks);

        }catch(e){

          try{ R.mixCtx?.close(); }catch{}

          restoreReaderDirectMonitor();

        }

        R.mixCtx = null;

        R.mixDest = null;

        R.mixGainReader = null;

        R.mixGainMic = null;

        R.micHPF = null;

        R.micCompressor = null;

        R.readerRecordGain = null;

        R.readerBridge = null;

        R.readerBridgeSource = null;

        R.micOnlyDest = null;

        R.readerOnlyDest = null;

        return rawStream;

      }



      /* --- Render reader (animated dots in status) --- */

      async function prepareReader(){

        // Get script_id, scene_id, role with fallback to localStorage
        let script_id = S.script_id;
        let scene_id = S.script_id; // scene_id = script_id in this app
        let role = S.role;

        if(!script_id || !role){
          try{
            const stored = localStorage.getItem("offbook:last_assign");
            if(stored){
              const parsed = JSON.parse(stored);
              if(!script_id && parsed.script_id) script_id = parsed.script_id;
              if(!scene_id && parsed.scene_id) scene_id = parsed.scene_id;
              if(!role && parsed.role) role = parsed.role;
            }
          }catch{}
        }

        if(!script_id || !scene_id || !role){
          setStatusRec("Pick a role in Assign first.");
          return;
        }

        let dots = 0;

        let dotsTimer = setInterval(()=>{

          dots = (dots+1)%4;

          setStatusRec("Preparing reader track" + ".".repeat(dots));

          R.btnRender?.classList.add("progressing");

        }, 320);

        setStatusRec("Preparing reader track.");

        if(R.btnRender){

          R.btnRender.disabled = true;

          R.btnRender.classList.add("progressing");

        }

        try{

          const r = await fetch("/debug/render", withSecretHeaders({ method:"POST", headers:{...JSON_HDRS}, body:JSON.stringify({ script_id, scene_id, role: role.toUpperCase(), pace_ms:0 }) }));

          if(handleUnauthorized(r)){ clearInterval(dotsTimer); setStatusRec("Locked."); R.btnRender.disabled=false; return; }

          const j = await safeJson(r);

          if(!r.ok){ clearInterval(dotsTimer); setStatusRec("Render error "+r.status+": "+JSON.stringify(j)); R.btnRender.disabled=false; return; }

          R.render_id = j.render_id;

          // Persist render_id for Room export
          try {
            localStorage.setItem("offbook:last_render_id", R.render_id);
          } catch (e) {
            console.warn("[offbook] Failed to persist render_id:", e);
          }

          const poll = async ()=>{

            const s = await fetch(`/debug/render_status?render_id=${encodeURIComponent(R.render_id)}`, withSecretHeaders({ headers:{...JSON_HDRS} }));

            if(handleUnauthorized(s)){ clearInterval(dotsTimer); setStatusRec("Locked."); R.btnRender.disabled=false; return; }

            const js = await safeJson(s);

            if(js.status==="complete" && js.download_url){

              R.download_url = js.download_url + "?t=" + Date.now();

              R.audio.src = R.download_url;

              rememberReaderUrl(R.download_url);

              R.audio.load();

              clearInterval(dotsTimer);

              setStatusRec("Reader ready.");

              R.btnRender.disabled = false;

              // After a successful render, refresh entitlement snapshot so the counter updates

              try {

                if (typeof refreshAuthUI === "function") {

                  await refreshAuthUI();

                }

              } catch {

                // best-effort only; don't break playback if this fails

              }

            }else if(js.status==="error"){

              clearInterval(dotsTimer);

              setStatusRec("Render failed: "+(js.error||"unknown")); R.btnRender.disabled=false;

            }else{ setTimeout(poll, 500); }

          };

          setTimeout(poll, 500);

        }catch(e){

          clearInterval(dotsTimer);

          setStatusRec("Network error: "+e); R.btnRender.disabled=false;

        }

      }



      /* --- Count-in: configurable visible countdown --- */

      async function doBeepsAndCountdown(){

        if(!R.countInOn) return;

        const N = Math.min(10, Math.max(3, Number(R.countInSecs) || 3));



        await ensureReaderCtx();

        const ctx = R.readerCtx;

        if(!ctx){ return; }



        if(ctx.state !== 'running'){ try{ await ctx.resume(); }catch{} }



        const overlay = $("#countdown"), num = $("#countNum");

        if(overlay){ overlay.style.display = "flex"; }



        const playBeep = (freq, dur = 0.28) => new Promise(res => {

          try{

            const o = ctx.createOscillator();

            const g = ctx.createGain();

            o.type = 'sine';

            o.frequency.value = freq;

            g.gain.value = 0.18;

            o.connect(g);

            g.connect(ctx.destination);

            o.start();

            setTimeout(()=>{ try{ o.stop(); }catch{}; try{ o.disconnect(); g.disconnect(); }catch{}; res(); }, dur*1000);

          }catch{ res(); }

        });



        for(let i = N; i >= 1; i--){

          if(num) num.textContent = String(i);

          await playBeep(i === 1 ? 660 : 880, 0.28);

          await new Promise(r => setTimeout(r, 720));

        }



        if(overlay){ overlay.style.display = "none"; }

      }



      /* --- Recording flow --- */

      async function startPreviewIfNeeded(forceRestart=false){

        if(!R.cameraOn){

          try{ cleanupStream(); }catch{}

          if(R.preview) R.preview.srcObject=null;

          try{ updateRecordLayout(); }catch{}

          return;

        }

        try{

          if(forceRestart && R.stream){ cleanupStream(); }

          if(!R.stream){

            R.stream = await navigator.mediaDevices.getUserMedia({

              video: { facingMode: R.facing },

              audio: micConstraints(false)

            });

          }

          // after getUserMedia:

          const at = R.stream?.getAudioTracks?.()[0];

          window.__OB_MIC_STREAM = R.stream;

          window.__OB_MIC_TRACK = at || null;

          logRouteCheck('startPreviewIfNeeded');

          if(at){

            const settings = at.getSettings ? at.getSettings() : {};

            console.log("[offbook] mic settings (preview)", settings);

            try{

              const bt = window.__OB_BT_IN || await hasBluetoothInput();

              if (_route.isiOS && (bt || false) && looksLikeHfp(at)) {

                _route.warnActive = true;

                maybeShowRouteModal();

              } else {

                showRouteWarn(false);

              }

            }catch{ showRouteWarn(false); }

            if(!R.duckHintShown && (settings.echoCancellation === true || settings.noiseSuppression === true)){

              setStatusRec("Note: Your device may still apply echo/ducking. Use wired/Bluetooth headphones for best results.");

              R.duckHintShown = true;

            }

          }else{

            logRouteCheck('startPreviewIfNeeded:noTrack');

            showRouteWarn(false);

          }

          if(R.preview){

            try{ R.preview.muted = true; }catch{}

            R.preview.srcObject = R.stream;

            if(typeof R.preview.play === "function"){

              R.preview.play().catch(()=>{});

            }

            try{ updateRecordLayout(); }catch{}

          }

  }catch(e){ logRouteCheck('startPreviewIfNeeded:error'); setStatusRec("Camera/mic permission denied: "+e); }

      }



      let useBackCamera = false;

      async function applyCameraFacing(){

        R.facing = useBackCamera ? "environment" : "user";

        if(!R.cameraOn) return;

        try{

          await startPreviewIfNeeded(true);

          updateRecordLayout();

        }

        catch(e){ setStatusRec("Camera switch error: "+e); }

      }



      async function startRecording(){

        // Guard: Ensure render_id exists for Room export
        if (!R.render_id && !localStorage.getItem("offbook:last_render_id")) {
          setStatusRec("Room needs a reader render. Go to Rehearse and tap Render before recording.");
          return;
        }

        await hardResumeOnGesture();

        try { await ensureReaderCtx(); } catch {}

        try { await window.__OB_READER_EL?.setSinkId?.('default'); } catch {}

        await (window.audioCtx?.resume?.() || Promise.resolve());

        await _diagAudioCtx('before-beeps');

        console.debug('[AUDIO] readerEl=', !!window.__OB_READER_EL, 'canPlay=', window.__OB_READER_EL?.readyState);

  primeReaderFromCacheIfAvailable();

  const dashyScene = sceneHasDashyUserLine();

  const hasClipMap = !!(RR.map && RR.map.size > 0);

  const hasSingleTrack = !!R.download_url;

  const usePerLinePlayback = dashyScene || hasClipMap;

  const useSingleTrackPlayback = !usePerLinePlayback && hasSingleTrack;

  const prepped = usePerLinePlayback || hasSingleTrack;

  if(!prepped){ setStatusRec("Render first."); return; }



  R.forcePerLine = dashyScene;



  const useCachedReader = usePerLinePlayback;



        stopAllAudioHard();

        try{ sr?.stop(); }catch{}

        try{ clearMy(); }catch{}



        cleanupStream();

  try{ R.mixCtx?.close(); }catch{}

  R.mixCtx = null; R.mixDest = null; R.mixGainReader = null; R.mixGainMic = null; R.micHPF = null; R.micCompressor = null; R.micOnlyDest = null; R.readerOnlyDest = null;



        let userStream;

        try{

          const needVideo = !!R.cameraOn;

          userStream = await navigator.mediaDevices.getUserMedia({

            audio: micConstraints(true),

            video: needVideo ? { facingMode: R.facing } : false

          });

        }catch(e){ setStatusRec("Permission error: "+e); return; }

        R.stream = userStream;

        // after getUserMedia:

        const track = R.stream?.getAudioTracks?.()[0];

        window.__OB_MIC_STREAM = R.stream;

        window.__OB_MIC_TRACK = track || null;

        logRouteCheck('startRecording');

        if(track){

          const settings = track.getSettings ? track.getSettings() : {};

          console.log("[offbook] mic settings (record)", settings);

          try{

            const bt = window.__OB_BT_IN || await hasBluetoothInput();

            if (_route.isiOS && (bt || false) && looksLikeHfp(track)) {

              _route.warnActive = true;

              maybeShowRouteModal();

            } else {

              showRouteWarn(false);

            }

          }catch{ showRouteWarn(false); }

          if(!R.duckHintShown && (settings.echoCancellation === true || settings.noiseSuppression === true)){

            setStatusRec("Note: Your device may still apply echo/ducking. Use wired/Bluetooth headphones for best results.");

            R.duckHintShown = true;

          }

        }else{

          logRouteCheck('startRecording:noTrack');

          showRouteWarn(false);

        }

        if(R.cameraOn && R.preview){

          R.preview.srcObject = R.stream;

          if(typeof R.preview.play === "function"){ R.preview.play().catch(()=>{}); }

        }



        await doBeepsAndCountdown();



        if(useCachedReader){ try{ await ensureReaderCtx(); }catch{} }

        const finalStream = await buildMixedStreamIfPossible(R.stream);



        R.prevSrToggle = srToggleOn;

        try{

          await requestMicPermissionOnce();

          srToggleOn = true;

          await startMicMonitor();

        }catch{}

        updateMicBadge();



        try{ idx = 0; }catch{}

        try{ highlightCurrent?.(); }catch{}

        try{ clearMy(); }catch{}



        R.chunks = [];

        const mime = pickMime(!!R.cameraOn);

        try{ R.rec = mime ? new MediaRecorder(finalStream, { mimeType: mime }) : new MediaRecorder(finalStream); }

        catch{ R.rec = new MediaRecorder(finalStream); }

        // Create stem recorders (audio-only for mic and reader)
        R.micChunks = [];
        R.readerChunks = [];
        const stemMime = pickMime(false);  // Audio-only mime

        if (R.micOnlyDest && R.readerOnlyDest) {
          try {
            R.recMic = stemMime ? new MediaRecorder(R.micOnlyDest.stream, { mimeType: stemMime }) : new MediaRecorder(R.micOnlyDest.stream);
            R.recMic.ondataavailable = (e) => { if (e.data && e.data.size > 0) R.micChunks.push(e.data); };
          } catch (e) {
            console.warn("[offbook] Failed to create mic stem recorder:", e);
            R.recMic = null;
          }

          try {
            R.recReader = stemMime ? new MediaRecorder(R.readerOnlyDest.stream, { mimeType: stemMime }) : new MediaRecorder(R.readerOnlyDest.stream);
            R.recReader.ondataavailable = (e) => { if (e.data && e.data.size > 0) R.readerChunks.push(e.data); };
          } catch (e) {
            console.warn("[offbook] Failed to create reader stem recorder:", e);
            R.recReader = null;
          }
        }

        R.rec.ondataavailable = (e)=>{ if(e.data && e.data.size>0) R.chunks.push(e.data); };

        R.rec.onstop = async ()=>{

          setStatus("Recorder stopped; length (ms) = " + (Date.now() - (R.recordStartMs || Date.now())));

          if(typeof window !== "undefined"){

            window.isRecording = false;

            try{ document.dispatchEvent(new CustomEvent('ob:recording:stopped')); }catch{}

          }

          stopAllAudioHard();

          resetMicAfterRecording();

          try{ R.mixCtx?.close(); }catch{}

          R.mixCtx = null; R.mixDest = null; R.mixGainReader = null; R.mixGainMic = null; R.micHPF = null; R.micCompressor = null;

          R.readerRecordGain = null; R.readerBridge = null; R.readerBridgeSource = null;

          restoreReaderDirectMonitor();

          try{ await finalizeTake(); }

          catch(e){ console.error("[offbook] finalizeTake error", e); setStatusRec("Save failed. Download immediately to keep the take."); }

          cleanupStream();

          if(R.cameraOn){ try{ startPreviewIfNeeded(); }catch{} }

          R.recording=false;

          R.forcePerLine = false;

          setRailStates();

        };



        R.recording = true;

        if(typeof window !== "undefined") window.isRecording = true;

        setRailStates();

        // Re-arm SR immediately for your first line in Record

        try{

          if(sr && srToggleOn && srPermGranted && onMyLine()){

            try{ sr.stop(); }catch{}

            setTimeout(()=>{ try{ sr.start(); }catch{} }, 50);

          }

        }catch{}



        R.recordStartMs = Date.now();

<<<<<<< HEAD
        try{
          R.rec.start();
        } catch(err){
          console.error(err);
          const msg = (err && err.message) ? err.message : String(err);
          const eb = document.getElementById('errbar');
          if (eb) { eb.textContent = msg; eb.style.display = 'block'; }
=======
        try{ R.rec.start(); }

        // Start stem recorders
        if (R.recMic) { try { R.recMic.start(); } catch (e) { console.warn("[offbook] Failed to start mic stem recorder:", e); } }
        if (R.recReader) { try { R.recReader.start(); } catch (e) { console.warn("[offbook] Failed to start reader stem recorder:", e); } }

        catch(e){
>>>>>>> ee9c2b71

          setStatus("Record error: " + err);

          R.recording = false;

          if(typeof window !== "undefined"){

            window.isRecording = false;

            try{ document.dispatchEvent(new CustomEvent('ob:recording:stopped')); }catch{}

          }

          setRailStates();

          setStatusRec("Recorder error: "+err);

          stopAllAudioHard();

          resetMicAfterRecording();

          try{ R.mixCtx?.close(); }catch{}

          R.mixCtx = null; R.mixDest = null; R.mixGainReader = null; R.mixGainMic = null; R.micHPF = null; R.micCompressor = null; R.readerRecordGain = null; R.readerBridge = null; R.readerBridgeSource = null;

          restoreReaderDirectMonitor();

          cleanupStream();

          if(R.cameraOn){ try{ startPreviewIfNeeded(); }catch{} }

          return;

        }



    setStatusRec("Recording…");



        await new Promise(r=>setTimeout(r,220));



        if(useCachedReader){

          try{

            playing = true;

            Promise.resolve(step(true, { immediate: dashyScene })).catch(()=>{});

            const endWatch = setInterval(()=>{

              if(!R.recording) return clearInterval(endWatch);

              if(!playing){

                try{ R.rec?.stop(); }catch{}

                clearInterval(endWatch);

              }

            }, 300);

          }catch{}

        }



        if(R.audio){

          if(useSingleTrackPlayback){

            try{ R.audio.currentTime = 0; await R.audio.play(); }catch{}

            R.audio.onended = ()=>{ setTimeout(()=>{ try{ R.rec?.stop(); }catch{} }, 120); };

          }else{

            try{ R.audio.pause(); R.audio.currentTime = 0; }catch{}

            R.audio.onended = null;

          }

        }

      }



      function stopRecording(){

        if(!R.recording){

          stopAllAudioHard();

          cleanupStream();

          restoreReaderDirectMonitor();

          return;

        }

        try{ R.rec?.stop(); }catch(e){ setStatus("Record error: " + e); }

        // Stop stem recorders
        if (R.recMic) { try { R.recMic.stop(); } catch (e) { console.warn("[offbook] Failed to stop mic stem recorder:", e); } }
        if (R.recReader) { try { R.recReader.stop(); } catch (e) { console.warn("[offbook] Failed to stop reader stem recorder:", e); } }

        R.recording = false;

        R.forcePerLine = false;

        setRailStates();

        setStatusRec("Stopping…");

      }



      async function finalizeTake(){

        const isVid = !!R.cameraOn;

        const blob = new Blob(R.chunks, { type: (R.rec && R.rec.mimeType) ? R.rec.mimeType : (isVid ? "video/mp4" : "audio/mp4") });

        if(!blob || !blob.size){ setStatusRec("No data captured."); return; }

        const aspect = R.currentAspect || (isPortrait() ? "9:16" : "16:9");

        let savedTake = null;

        try{

          savedTake = await saveTakeToDB({ blob, isVid, aspect, renderId: R.render_id });

          setStatusRec("Saved to Gallery.");

        }catch(err){

          console.error("[offbook] take save error", err);

          setStatusRec("Saved (temp), DB error");

        }finally{

          try{ await loadTakes(); }catch{}

          if (savedTake) {

            uploadTakeToServer(savedTake).then(async () => {

              // After successful take upload, upload stems if available
              if (R.micChunks && R.micChunks.length > 0 && R.readerChunks && R.readerChunks.length > 0) {
                try {
                  const micMime = (R.recMic && R.recMic.mimeType) || "audio/webm";
                  const readerMime = (R.recReader && R.recReader.mimeType) || "audio/webm";

                  const micBlob = new Blob(R.micChunks, { type: micMime });
                  const readerBlob = new Blob(R.readerChunks, { type: readerMime });

                  console.log("[offbook] Assembled stems:", { micSize: micBlob.size, readerSize: readerBlob.size });

                  await uploadStemsToServer(savedTake.id, micBlob, readerBlob);
                } catch (err) {
                  console.error("[offbook] Stem upload failed:", err);
                  alert("Warning: Stem upload failed. Room mixdown may not work for this take.\n\n" + String(err).slice(0, 200));
                }
              }

            }).catch(err => {

              console.warn("Failed to upload take to server", err);

            });

          }

        }

      }



      /* -------- IndexedDB small wrapper -------- */

      const GalleryDB = (() => {

        const DB_NAME = "gallery-db-v1";

        const STORE = "takes";

        let db = null;

        function open(){

          if(!("indexedDB" in window)) return Promise.reject(new Error("indexeddb-unavailable"));

          return new Promise((res, rej)=>{

            const req = indexedDB.open(DB_NAME, 1);

            req.onupgradeneeded = () => {

              const d = req.result;

              if(!d.objectStoreNames.contains(STORE)){

                const os = d.createObjectStore(STORE, { keyPath:"id" });

                os.createIndex("created", "created");

              }

            };

            req.onsuccess = () => { db = req.result; res(db); };

            req.onerror = () => rej(req.error);

          });

        }

        async function ready(){ return db || open(); }

        async function put(rec){

          await ready();

          return new Promise((res, rej)=>{

            const tx = db.transaction(STORE, "readwrite");

            tx.objectStore(STORE).put(rec);

            tx.oncomplete = () => res();

            tx.onerror = () => rej(tx.error);

          });

        }

        async function getAll(){

          await ready();

          return new Promise((res, rej)=>{

            const tx = db.transaction(STORE, "readonly");

            const req = tx.objectStore(STORE).getAll();

            req.onsuccess = () => res(req.result || []);

            req.onerror = () => rej(req.error);

          });

        }

        async function del(id){

          await ready();

          return new Promise((res, rej)=>{

            const tx = db.transaction(STORE, "readwrite");

            tx.objectStore(STORE).delete(id);

            tx.oncomplete = () => res();

            tx.onerror = () => rej(tx.error);

          });

        }

        return { put, getAll, del };

      })();



      /* ---- Helpers for short labels + pruning ---- */

      const G = { filter:"all", urls:new Map() };



      function currentUserKey() {

        const auth = (window.S && S.auth) ? S.auth : null;



        // If we have a real signed-in user, prefer a stable key based on userId

        if (auth && auth.loggedIn && auth.userId) {

          return `user:${auth.userId}`;

        }



        // Dev / anonymous fallback: stable per-device id stored in localStorage

        try {

          const LS_KEY = "offbook_dev_user_key";

          let devKey = window.localStorage.getItem(LS_KEY);

          if (!devKey) {

            const base =

              (window.crypto && typeof crypto.randomUUID === "function")

                ? crypto.randomUUID()

                : `dev-${Date.now()}-${Math.random().toString(16).slice(2)}`;

            devKey = `dev:${base}`;

            window.localStorage.setItem(LS_KEY, devKey);

          }

          return devKey;

        } catch (e) {

          // If localStorage is blocked for some reason, fall back to a simple anon key

          return "user:anon";

        }

      }



      function shortLabel(n){

        const num = Math.max(1, n);

        return "TK" + String(num).padStart(2, "0");

      }



      async function pruneTakes(){

        const MAX_ITEMS = 10;

        const MAX_AGE_MS = 14*24*3600*1000;

        const userKey = getSignedInUserKey();

        const list = (await GalleryDB.getAll())

          .filter(t => {

            if (userKey) return !t.userKey || t.userKey === userKey;

            return !t.userKey;

          })

          .sort((a,b)=>(b.created||0)-(a.created||0));

        const now = Date.now();

        const recent = [];

        for(const t of list){

          const created = t.created || 0;

          if(now - created > MAX_AGE_MS){ await GalleryDB.del(t.id); continue; }

          recent.push(t);

        }

        if(recent.length > MAX_ITEMS){

          for(const t of recent.slice(MAX_ITEMS)){ await GalleryDB.del(t.id); }

        }

      }



      async function saveTakeToDB({ blob, isVid, aspect, renderId }){

        if(!("indexedDB" in window)) throw new Error("indexeddb-unavailable");

        const id = (crypto && typeof crypto.randomUUID === "function") ? crypto.randomUUID() : `take-${Date.now()}-${Math.random().toString(16).slice(2)}`;

        const created = Date.now();

        const type = blob.type || (isVid ? "video/mp4" : "audio/mp4");

        const size = blob.size || 0;

        const userKey = getSignedInUserKey();

        const existing = (await GalleryDB.getAll()).length;

        const short = shortLabel(existing + 1);

        const ext = type.includes("webm") ? "webm" : (isVid ? "mp4" : "m4a");

        const stamp = new Date(created).toISOString().replace(/[:.]/g,"-");

        const name = `${isVid?"take-video":"take-audio"}-${stamp}.${ext}`;

        const safeAspect = typeof aspect === "string" ? aspect : "16:9";

        const take = {

          id,

          created,

          name,

          short,

          type,

          size,

          aspect: safeAspect,

          blob,

          note:"",

          notes:"",

          readerRenderId: typeof renderId === "string" ? renderId : (typeof R?.render_id === "string" ? R.render_id : (localStorage.getItem("offbook:last_render_id") || "")),

          userKey

        };

        await GalleryDB.put(take);

        await pruneTakes();

        return take;

      }



      /* ---- Gallery rendering with filters + actions ---- */

      async function loadTakes() {

        try {

          const userKey = getSignedInUserKey();



          // If nobody is signed in, we don't show any takes.

          if (!userKey) {

            S.galleryTakes = [];

            renderGallery();

            return;

          }



          // 1) Load all local takes from IndexedDB

          let allLocal = [];

          try {

            try { await pruneTakes(); } catch {}

            allLocal = await GalleryDB.getAll();

          } catch (e) {

            console.warn("Failed to load local gallery items", e);

            allLocal = [];

          }



          // Auto-migrate legacy items (no userKey) to the current signed-in user on this device.

          const legacy = allLocal.filter(t => !t.userKey);

          for (const t of legacy) {

            t.userKey = userKey;

            try {

              await GalleryDB.put(t);

            } catch (e) {

              console.warn("Failed to migrate legacy gallery item", t.id, e);

            }

          }



          const localAfterMigration =

            legacy.length > 0 ? await GalleryDB.getAll() : allLocal;



          const localMine = localAfterMigration

            .filter(t => t.userKey === userKey)

            .map(t => {

              const noteVal = typeof t.notes === "string" ? t.notes : (t.note || "");

              const renderVal =

                typeof t.readerRenderId === "string"

                  ? t.readerRenderId

                  : typeof t.renderId === "string"

                  ? t.renderId

                  : "";

              return {

                ...t,

                note: typeof t.note === "string" ? t.note : noteVal,

                notes: noteVal,

                readerRenderId: renderVal

              };

            });



          // 2) Load server-side items for this user (metadata only)

          let remoteItems = [];

          try {

            const resp = await fetch("/api/gallery", { credentials: "include" });

            if (resp.ok) {

              const data = await resp.json();

              if (data && Array.isArray(data.items)) {

                remoteItems = data.items.map(row => ({

                  id: row.id,

                  created: Number(row.created_at) || 0,

                  name: row.name || row.id || "Take",

                  short: row.name || row.id || "Take",

                  type: row.mime_type || "video/webm",

                  size: Number(row.size) || 0,

                  note: (typeof row.notes === "string" && row.notes.length ? row.notes : (row.note || "")),

                  notes: (typeof row.notes === "string" ? row.notes : (row.note || "")),

                  readerRenderId: typeof row.reader_render_id === "string" ? row.reader_render_id : "",

                  userKey,

                  fromServer: true,

                  serverId: row.id

                }));

              }

            }

          } catch (err) {

            console.warn("Failed to load server gallery items", err);

          }



          // 3) Merge local + remote by id (local wins if both exist)

          const byId = new Map();



          for (const t of localMine) {

            if (t && t.id) {

              byId.set(t.id, t);

            }

          }



          for (const r of remoteItems) {

            if (!r || !r.id) continue;

            if (!byId.has(r.id)) {

              byId.set(r.id, r);

            }

          }



          const merged = Array.from(byId.values());

          merged.sort((a, b) => (b.created || 0) - (a.created || 0));



          S.galleryTakes = merged;

          renderGallery();

        } catch (err) {

          console.warn("[offbook] gallery load error", err);

          const wrap = $("#takes");

          if (wrap) {

            wrap.innerHTML = `<p class="hint">Gallery storage unavailable on this device.</p>`;

          }

        }

      }



      async function uploadTakeToServer(take) {

        try {

          const userKey = getSignedInUserKey();

          if (!userKey) return; // not signed in, skip



          if (!take || !take.blob) return;



          const form = new FormData();

          const blob = take.blob;

          const mime = take.type || blob.type || "video/webm";



          const idPart = take.id || "take";

          const isMp4 = mime && mime.toLowerCase().includes("mp4");

          const ext = isMp4 ? ".mp4" : ".webm";

          const filename = idPart + ext;



          form.append("file", blob, filename);

          if (take.id) form.append("id", take.id);



          // Prefer the friendly TK label on the server, fall back to whatever we have

          const friendlyName =

            (take.short && String(take.short).trim()) ||

            (take.name && String(take.name).trim()) ||

            filename;

          form.append("name", friendlyName);



          if (take.scriptId) form.append("script_id", take.scriptId);

          if (take.sceneId) form.append("scene_id", take.sceneId);



          // Persist the note so it survives on new devices

          const noteForServer =

            typeof take.notes === "string"

              ? take.notes

              : typeof take.note === "string"

              ? take.note

              : null;

          if (typeof noteForServer === "string") {

            form.append("note", noteForServer);

            form.append("notes", noteForServer);

          }



          const renderIdForServer =

            (typeof take.readerRenderId === "string" && take.readerRenderId) ||

            (typeof take.renderId === "string" && take.renderId) ||

            (typeof take.render_id === "string" && take.render_id) ||

            (typeof R?.render_id === "string" && R.render_id) ||

            null;

          if (renderIdForServer) {

            form.append("render_id", renderIdForServer);

          }



          form.append("mime_type", mime);

          form.append("size", String(take.size || blob.size || 0));

          form.append("created_at", String(take.created || Date.now()));



          console.log(

            "[offbook] uploading take to server",

            take.id || "(no id yet)"

          );



          const resp = await fetch("/api/gallery/upload", {

            method: "POST",

            body: form,

            credentials: "include"

          });



          if (!resp.ok) {

            const txt = await resp.text().catch(() => "");

            console.warn("uploadTakeToServer failed", resp.status, txt);

            // Surface this on device since there is no console

            alert(

              "Gallery upload failed (" +

                resp.status +

                ").\n\n" +

                (txt || "").slice(0, 200)

            );

            return;

          }



          const data = await resp.json().catch(() => null);

          if (data && data.id) {

            take.serverId = data.id;

            console.log("[offbook] gallery upload ok, server id:", data.id);

            // Persist serverId to localStorage
            try {
              await GalleryDB.put(take);
            } catch (e) {
              console.warn("[offbook] Failed to persist serverId:", e);
            }

          }

        } catch (err) {

          console.warn("uploadTakeToServer error", err);

          alert("Gallery upload error. Please try again and mention this to Rodrigo.");

        }

      }



      async function uploadStemsToServer(takeId, micBlob, readerBlob) {
        try {
          const userKey = getSignedInUserKey();
          if (!userKey) return; // not signed in, skip

          if (!takeId || !micBlob || !readerBlob) {
            console.warn("[offbook] uploadStemsToServer: missing data", { takeId, micBlob, readerBlob });
            return;
          }

          const form = new FormData();
          form.append("id", takeId);

          const micMime = micBlob.type || "audio/webm";
          const readerMime = readerBlob.type || "audio/webm";

          const micExt = micMime.includes("mp4") || micMime.includes("m4a") ? ".m4a" : ".webm";
          const readerExt = readerMime.includes("mp4") || readerMime.includes("m4a") ? ".m4a" : ".webm";

          form.append("mic", micBlob, `${takeId}-mic${micExt}`);
          form.append("reader", readerBlob, `${takeId}-reader${readerExt}`);

          console.log("[offbook] Uploading stems for takeId:", takeId);

          const resp = await fetch("/api/gallery/upload_stems", {
            method: "POST",
            body: form,
            credentials: "include"
          });

          if (!resp.ok) {
            const txt = await resp.text().catch(() => "");
            console.warn("uploadStemsToServer failed", resp.status, txt);
            throw new Error(`HTTP ${resp.status}: ${txt.slice(0, 200)}`);
          }

          const data = await resp.json().catch(() => null);
          console.log("[offbook] Stems upload successful:", data);

        } catch (err) {
          console.error("uploadStemsToServer error", err);
          throw err;
        }
      }



      async function saveNotesOnServer(takeId, notes){

        if(!takeId) return;

        try{

          const resp = await fetch("/api/gallery/notes", {

            method: "POST",

            headers: { "Content-Type": "application/json" },

            body: JSON.stringify({ take_id: takeId, notes }),

            credentials: "include"

          });

          if(!resp.ok){

            console.warn("saveNotesOnServer failed", resp.status);

          }

        }catch(err){

          console.warn("saveNotesOnServer error", err);

        }

      }



      async function deleteTakeOnServer(takeId) {

        if(!takeId) return;

        try{

          const resp = await fetch("/api/gallery/delete", {

            method: "POST",

            headers: { "Content-Type": "application/json" },

            body: JSON.stringify({ take_id: takeId }),

            credentials: "include"

          });

          if(!resp.ok){

            console.warn("deleteTakeOnServer failed", resp.status);

          }

        }catch(err){

          console.warn("deleteTakeOnServer error", err);

        }

      }



      function fmtMB(n){

        if(!n || !isFinite(n)) return "0 MB";

        return Math.max(1, Math.round(n / 1048576)) + " MB";

      }



      function kindFrom(type=""){

        if(type.startsWith("video/")) return "MP4";

        if(type.includes("webm")) return "WEBM";

        return "M4A";

      }



      const escapeHtml = (value)=>String(value ?? "").replace(/[&<>"']/g, ch=>({"&":"&amp;","<":"&lt;",">":"&gt;","\"":"&quot;","'":"&#39;"}[ch]||ch));



      function resetGalleryUrls(){

        G.urls.forEach(url=>{ try{ URL.revokeObjectURL(url); }catch{} });

        G.urls.clear();

      }



      async function renderGallery(){

        const wrap = $("#takes");

        if(!wrap) return;

        resetGalleryUrls();

        const userKey = getSignedInUserKey();



        if (!userKey) {

          wrap.innerHTML = `

            <div class="ob-empty">

              <h3>Sign in to see your takes</h3>

              <p>Takes are stored per account on this device. Sign in to view your gallery.</p>

            </div>

          `;

          return;

        }



        const takes = S.galleryTakes || [];

        const list = takes.filter(t => G.filter === "all" ? true : (t.aspect === G.filter));



        const filters = `

          <div style="margin-bottom:8px">

            <span class="chip-filter ${G.filter==='all'?'active':''}" data-filt="all">All</span>

            <span class="chip-filter ${G.filter==='16:9'?'active':''}" data-filt="16:9">16:9</span>

            <span class="chip-filter ${G.filter==='9:16'?'active':''}" data-filt="9:16">9:16</span>

          </div>`;



        if(!list.length){

          wrap.innerHTML = filters + `

            <div class="ob-empty">

              <h3>No takes yet</h3>

              <p>Record a scene to see it appear in your gallery.</p>

            </div>

          `;

          bindGalleryFilters(wrap);

          return;

        }



        const cardMap = new Map();

        const cardsHtml = list.map(t=>{

          let src = "";

          if (t.blob) {

            try {

              src = URL.createObjectURL(t.blob);

              G.urls.set(t.id, src);

            } catch (e) {

              console.warn("Failed to create object URL for take blob", e);

            }

          }



          if (!src && (t.serverId || t.id)) {

            const id = encodeURIComponent(t.serverId || t.id);

            src = `/api/gallery/${id}/file`;

          }



          cardMap.set(t.id, { t, url: src });

          const meta = `${escapeHtml(t.aspect || '—')} • ${escapeHtml(fmtMB(t.size))} • ${escapeHtml(kindFrom(t.type))}`;

          const shortName = escapeHtml(t.short || t.name || "Take");

          const noteSafe = escapeHtml(t.notes ?? t.note ?? "");

          return `

            <div class="take-card" data-id="${escapeHtml(t.id)}">

              <video class="take-thumb" src="${escapeHtml(src)}" playsinline preload="metadata"></video>

              <div class="take-row" style="justify-content:space-between;align-items:center;">

                <div>

                  <div style="font-weight:700">${shortName}</div>

                  <div class="take-meta">${meta}</div>

                </div>

                <div class="take-actions">

                  <button type="button" class="btn sm secondary" data-act="play">Play</button>

                  <button type="button" class="btn sm" data-act="dl">Download</button>

                  <button type="button" class="btn sm secondary" data-act="room">Room</button>

                  <button type="button" class="btn sm secondary" data-act="del">Delete</button>

                </div>

              </div>

              <textarea class="take-note" placeholder="Add a note…">${noteSafe}</textarea>

            </div>`;

        }).join("");



        wrap.innerHTML = filters + cardsHtml;

        bindGalleryFilters(wrap);

        bindGalleryCards(wrap, cardMap);

      }



      function bindGalleryFilters(root){

        $$(".chip-filter", root).forEach(el=>{

          el.onclick = ()=>{

            const sel = el.getAttribute("data-filt") || "all";

            if(G.filter !== sel){ G.filter = sel; renderGallery().catch(()=>{}); }

          };

        });

      }



      function autoSizeImportTextareas() {

        document.querySelectorAll(".import-line-textarea").forEach(ta => {

          ta.style.height = "auto";

          ta.style.height = ta.scrollHeight + "px";

        });

      }



      function markImportEdited() {

        const metaEl = document.getElementById("importEditorMeta");

        if (!metaEl) return;

        const base = metaEl.textContent || "";

        metaEl.textContent = base.replace(/ • Local changes applied$/, "") + " • Local changes applied";

      }



      function hydrateImportEditor() {

        const container = document.getElementById("importEditorContainer");

        const metaEl = document.getElementById("importEditorMeta");

        const sceneSelector = document.getElementById("importSceneSelector");

        const linesList = document.getElementById("importLinesList");

        if (!container || !metaEl || !sceneSelector || !linesList) return;



        if (!S.script_id || !Array.isArray(S.scenes) || S.scenes.length === 0) {

          metaEl.textContent = "No script loaded yet.";

          sceneSelector.innerHTML = "";

          linesList.innerHTML = "";

          const empty = document.createElement("div");

          empty.className = "import-editor-empty";

          empty.textContent = "Import or select a script to preview its scenes here.";

          linesList.appendChild(empty);

          return;

        }



        if (S.currentSceneIndex < 0 || S.currentSceneIndex >= S.scenes.length) {

          S.currentSceneIndex = 0;

        }



        const scenes = S.scenes;

        const activeScene = scenes[S.currentSceneIndex] || null;

        const meta = S.savedScripts.find(s => s.id === S.script_id) || null;

        const title = meta?.title || "Sides";

        const countLabel = `${scenes.length} scene${scenes.length === 1 ? "" : "s"}`;

        metaEl.textContent = `${title} • ${countLabel}`;



        sceneSelector.innerHTML = "";

        scenes.forEach((scene, idx) => {

          const chip = document.createElement("button");

          chip.type = "button";

          chip.className = "import-scene-chip" + (idx === S.currentSceneIndex ? " active" : "");

          const label = scene?.title || `Scene ${idx + 1}`;

          chip.textContent = label;

          chip.dataset.sceneIndex = String(idx);

          sceneSelector.appendChild(chip);

        });



        const filteredLines = activeScene ? buildFiltered(activeScene) : [];

        linesList.innerHTML = "";

        if (!filteredLines.length) {

          const emptyLine = document.createElement("div");

          emptyLine.className = "import-editor-empty";

          emptyLine.textContent = "No dialogue lines found for this scene.";

          linesList.appendChild(emptyLine);

        } else {

          filteredLines.forEach((ln, idx) => {

            const row = document.createElement("div");

            row.className = "line";

            row.dataset.orig = String(ln.orig ?? idx);



            const speakerEl = document.createElement("div");

            speakerEl.className = "who";

            speakerEl.textContent = ln?.speaker || "";



            const textArea = document.createElement("textarea");

            textArea.className = "import-line-textarea text";

            textArea.value = ln?.text || "";

            textArea.dataset.orig = String(ln.orig ?? idx);

            textArea.addEventListener("input", () => {

              textArea.style.height = "auto";

              textArea.style.height = textArea.scrollHeight + "px";

            });



            const deleteBtn = document.createElement("button");

            deleteBtn.type = "button";

            deleteBtn.className = "btn sm secondary import-line-delete";

            deleteBtn.textContent = "Delete";

            deleteBtn.addEventListener("click", () => {

              const scene = S.scenes[S.currentSceneIndex];

              if (!scene || !Array.isArray(scene.lines)) return;

              const origStr = row.dataset.orig;

              const origIdx = origStr ? Number(origStr) : NaN;

              if (Number.isNaN(origIdx)) return;

              if (!scene.lines[origIdx]) return;

              scene.lines.splice(origIdx, 1);

              hydrateImportEditor();

              markImportEdited();

            });



            row.appendChild(speakerEl);

            row.appendChild(textArea);

            row.appendChild(deleteBtn);

            linesList.appendChild(row);

          });



          // Add line control at the bottom

          const addRow = document.createElement("div");

          addRow.className = "import-editor-add-row";



          const addBtn = document.createElement("button");

          addBtn.type = "button";

          addBtn.className = "btn ghost sm import-line-add";

          addBtn.textContent = "+ Add line";

          addBtn.addEventListener("click", () => {

            const scene = S.scenes[S.currentSceneIndex];

            if (!scene || !Array.isArray(scene.lines)) return;



            // Default speaker: reuse last non-empty speaker from this scene, if any

            let speaker = "";

            for (let i = scene.lines.length - 1; i >= 0; i--) {

              const ln = scene.lines[i];

              if (ln && typeof ln.speaker === "string" && ln.speaker.trim()) {

                speaker = ln.speaker;

                break;

              }

            }



            scene.lines.push({ speaker, text: "[New line]" });

            hydrateImportEditor();

            markImportEdited();

          });



            addRow.appendChild(addBtn);

            linesList.appendChild(addRow);

          }

          autoSizeImportTextareas();

          updateImportPersistenceDebug();

        }

        function saveImportEdits() {

          if (!S.scenes || !Array.isArray(S.scenes) || S.scenes.length === 0) return;

          if (S.currentSceneIndex < 0 || S.currentSceneIndex >= S.scenes.length) return;



        let titleInput = null;

        const panelText = document.getElementById("panel-text");

        const panelPdf = document.getElementById("panel-pdf");

        if (panelText && !panelText.hasAttribute("hidden")) {

          titleInput = document.getElementById("titleText");

        } else if (panelPdf && !panelPdf.hasAttribute("hidden")) {

          titleInput = document.getElementById("titlePdf");

        }



        if (titleInput && typeof titleInput.value === "string") {

          const newTitle = titleInput.value.trim();

          const meta = S.savedScripts && S.script_id

            ? S.savedScripts.find(s => s.id === S.script_id)

            : null;

          if (meta && newTitle) {

            meta.title = newTitle;

            saveSavedScriptsToStorage();

            renderSavedScriptsStrip();

          }

        }



        const scene = S.scenes[S.currentSceneIndex];

        if (!scene || !Array.isArray(scene.lines)) return;



        const linesList = document.getElementById("importLinesList");

        if (!linesList) return;



        const textareas = linesList.querySelectorAll(".import-line-textarea");

        textareas.forEach(ta => {

          const origStr = ta.dataset.orig;

          const origIdx = origStr ? Number(origStr) : NaN;

          if (Number.isNaN(origIdx)) return;

          if (!scene.lines[origIdx]) return;

          scene.lines[origIdx].text = ta.value || "";

        });



        hydrateImportEditor();

        if (typeof hydrateRehearse === "function") {

          try {

            hydrateRehearse();

          } catch (e) {

            console.warn("hydrateRehearse failed after Import save", e);

          }

        }

        // Persist full scenes for this script to localStorage

        persistCurrentScriptScenesToStorage();

        const scriptId = S.script_id;

        let titleForSave = null;

        if (titleInput && typeof titleInput.value === "string") {

          titleForSave = titleInput.value;

        } else if (Array.isArray(S.savedScripts)) {

          const metaForTitle = S.savedScripts.find(s => s.id === scriptId) || null;

          titleForSave = metaForTitle?.title || null;

        }

        if (scriptId) {

          saveScriptEditsToServer(scriptId, titleForSave, S.scenes);

        }

        markImportEdited();

      }



      function bindGalleryCards(root, map){

        $$(".take-card", root).forEach(card=>{

          const id = card.getAttribute("data-id");

          const rec = id ? map.get(id) : null;

          if(!rec) return;

          const take = rec.t || rec;

          const video = card.querySelector("video");

          const btnPlay = card.querySelector('[data-act="play"]');

          const btnDl = card.querySelector('[data-act="dl"]');

          const btnRoom = card.querySelector('[data-act="room"]');

          const btnDel = card.querySelector('[data-act="del"]');

          const noteEl = card.querySelector('.take-note');



          btnPlay?.addEventListener("click", ()=>{

            if(!video) return;

            if(video.paused){

              try{ video.currentTime = 0; video.play(); }catch{}

              if(btnPlay) btnPlay.textContent = "Pause";

            }else{

              video.pause();

              if(btnPlay) btnPlay.textContent = "Play";

            }

          });

          video?.addEventListener("ended", ()=>{ if(btnPlay) btnPlay.textContent = "Play"; });

          video?.addEventListener("pause", ()=>{ if(btnPlay && !video.error) btnPlay.textContent = "Play"; });


          btnDl?.addEventListener("click", async ()=>{
            const btn = btnDl;
            if(!btn) return;
          
            const prevLabel = btn.textContent || "Download";
            btn.textContent = "Preparing…";
            btn.disabled = true;
          
            try{
              const cleanName = (s) => String(s||"")
                .replace(/[^\w\s-]/g, "")
                .trim()
                .replace(/\s+/g, "-")
                .slice(0, 60) || "offbook-take";
          
              const id = take.serverId || take.id;
              let blob = null;
          
              if (take.blob instanceof Blob) {
                blob = take.blob;
              } else {
                if (!id) throw new Error("No file available for this take.");
          
                const url = `/api/gallery/${encodeURIComponent(id)}/file`;
                const resp = await fetch(url, withSecretHeaders({
                  method: "GET",
                  credentials: "include",
                  cache: "no-store"
                }));
          
                if (!resp.ok) {
                  throw new Error(`Download failed (${resp.status})`);
                }
          
                blob = await resp.blob();
              }
          
              const mime = blob.type || "video/mp4";
              const filenameBase = cleanName(take.label || take.name || "offbook-take");
              const filename = `${filenameBase}.mp4`;
          
              try{
                const file = new File([blob], filename, { type: mime });
                const canShareFiles =
                  !!navigator.share &&
                  (!navigator.canShare || navigator.canShare({ files: [file] }));
          
                if (canShareFiles) {
                  await navigator.share({ files: [file], title: filename });
                  return;
                }
              } catch (shareErr) {
                console.warn("[offbook] share failed, falling back", shareErr);
              }
          
              const objUrl = URL.createObjectURL(blob);
              const a = document.createElement("a");
              a.href = objUrl;
              a.download = filename;
              a.rel = "noopener";
              document.body.appendChild(a);
              a.click();
              a.remove();
              setTimeout(()=>URL.revokeObjectURL(objUrl), 20000);
          
            } catch(err){
              console.warn("[offbook] download failed", err);
              alert("Download failed: " + (err?.message || String(err)));
            } finally {
              btn.disabled = false;
              btn.textContent = prevLabel;
            }
          });


          btnRoom?.addEventListener("click", async ()=>{
            const btn = btnRoom;
            if(!btn) return;

            const prevLabel = btn.textContent || "Room";
            btn.textContent = "Preparing…";
            btn.disabled = true;

            try{
              const cleanName = (s) => String(s||"")
                .replace(/[^\w\s-]/g, "")
                .trim()
                .replace(/\s+/g, "-")
                .slice(0, 60) || "offbook-take";

              let id = take.serverId || take.id;

              // Guard against legacy TK-style IDs
              if (id && /^TK\d+/.test(id)) {
                alert("This is an old take saved with a legacy ID. Please record a new take to use Room.");
                return;
              }

              // If no serverId, upload to get one
              if (!take.serverId) {
                await uploadTakeToServer(take);
                id = take.serverId || take.id;
              }

              if (!id) throw new Error("No file available for this take.");

              // Default: allow cache hits (much faster, avoids timeouts)
              // If you ever need to force rebuild, add ?mixforce=1 to the app URL.
              const sp = new URLSearchParams();
              sp.set("dl","1");
              sp.set("mode","room");
              if (new URLSearchParams(location.search).get("mixforce") === "1") sp.set("force","1");
              const url = `/api/gallery/${encodeURIComponent(id)}/mixed_file?${sp.toString()}`;
              const resp = await fetch(url, withSecretHeaders({
                method: "GET",
                credentials: "include",
                cache: "no-store"
              }));

              if (!resp.ok) {
                let errorDetail = "";
                try {
                  const errorData = await resp.json();
                  errorDetail = errorData.error || "";
                } catch (e) {
                  // Not JSON, try text
                  try {
                    errorDetail = await resp.text();
                  } catch (e2) {
                    // Ignore
                  }
                }

                // Special message for 404 not_found
                if (resp.status === 404 && errorDetail === "not_found") {
                  throw new Error("Room export isn't ready yet (upload still processing). Wait 10 seconds and try again.");
                }

                const errorMsg = errorDetail
                  ? `Room download failed (${resp.status}): ${errorDetail}`
                  : `Room download failed (${resp.status})`;
                throw new Error(errorMsg);
              }

              const blob = await resp.blob();
              const mime = blob.type || "video/mp4";
              const filenameBase = cleanName(take.label || take.name || "offbook-take");
              const filename = `${filenameBase}-room.mp4`;

              if (navigator.share) {
                try {
                  // Force mp4 mime; iOS can be picky if blob.type is missing/weird
                  const file = new File([blob], filename, { type: "video/mp4" });
                  await navigator.share({ files: [file], title: filename });
                  return;
                } catch (shareErr) {
                  console.warn("[offbook] share failed, falling back", shareErr);
                }
              }

              const objUrl = URL.createObjectURL(blob);
              const a = document.createElement("a");
              a.href = objUrl;
              a.download = filename;
              a.rel = "noopener";
              document.body.appendChild(a);
              a.click();
              a.remove();
              setTimeout(()=>URL.revokeObjectURL(objUrl), 20000);

            } catch(err){
              console.warn("[offbook] room download failed", err);
              alert("Room download failed: " + (err?.message || String(err)));
            } finally {
              btn.disabled = false;
              btn.textContent = prevLabel;
            }
          });


          btnDel?.addEventListener("click", async ()=>{

            const takeId = take.serverId || take.id;

            try{ if(takeId) await deleteTakeOnServer(takeId); }catch{}

            if(rec.url){ try{ URL.revokeObjectURL(rec.url); }catch{} }

            try{ if(take.id) await GalleryDB.del(take.id); }catch{}

            try{ card.remove(); }catch{}

            loadTakes().catch(()=>{});

          });



          noteEl?.addEventListener("blur", async ()=>{

            try{

              const userKey = take.userKey ?? getSignedInUserKey();

              const notesVal = noteEl.value;

              const takeIdForServer = take.serverId || take.id;

              if(takeIdForServer){

                try{ await saveNotesOnServer(takeIdForServer, notesVal); }catch{}

              }

              const updated = { ...take, note: notesVal, notes: notesVal, userKey };

              await GalleryDB.put(updated);

              Object.assign(take, updated);

              if (rec.t) {

                rec.t = take;

              } else {

                rec.note = updated.note;

                rec.notes = updated.notes;

                rec.userKey = updated.userKey;

              }

            }catch(err){ console.warn("[offbook] note save failed", err); }

          });

        });

      }





      /* --- Button wiring --- */

      R.btnRender?.addEventListener("click", async ()=>{

        // If we already have pre-rendered clips in RR.map from Rehearse, reuse them.

        const hasCached = primeReaderFromCacheIfAvailable() || (RR.map && RR.map.size);

        if(hasCached && RR.map && RR.map.size){

          setStatusRec(`Voices ready: ${RR.map.size} lines (cached).`);

          try{ preloadReaderBuffers(); }catch{}

          // NEW: Room requires a server reader render_id. If we don't have one yet,
          // generate it now so recording + Room export work.
          if(!R.render_id){
            await prepareReader();
          }

          return;

        }

        setStatusRec("Preparing voices…");

        try{

          await renderRehearseVoices(); // fills RR.map

          if(RR.map.size){
            setStatusRec("Reader ready.");
            try{ preloadReaderBuffers(); }catch{}
            if(!R.render_id){
              setStatusRec("Rendering reader track…");
              await prepareReader();
            }
            return;
          }

        }catch(e){ /* fall through to server render */ }

        // Fallback: server-side combined reader track

        await prepareReader();

      });



      R.btnRec?.addEventListener("click", ()=>{

        if(R.recording) { stopRecording(); }

        else { startRecording(); }

      });



      R.btnGrid?.addEventListener("click", ()=>{

        R.gridOn = !R.gridOn;

        setRailStates();

        syncGridOverlayVisibility();

      });



      R.btnCamera?.addEventListener("click", async ()=>{

        R.cameraOn = !R.cameraOn;

        setRailStates();

        await startPreviewIfNeeded();

        try{ updateRecordLayout(); }catch{}

      });



      R.btnHeadphones?.addEventListener("click", ()=>{

        R.headphonesOn = !R.headphonesOn;

        try{ if(R.mixGainReader) R.mixGainReader.gain.value = R.headphonesOn ? 1.0 : 0.0; }catch{}

        setRailStates();

      });



      // --- Count-in long-press menu (landscape only) ---

      const countMenu = $("#countinMenu");

      let countHoldTimer = null;

      let countMenuOpen = false;



      function positionCountMenu(){

        if(!countMenu || !R?.btnCountIn) return;

        const r = R.btnCountIn.getBoundingClientRect();

        const menuW = Math.max(120, countMenu.offsetWidth || 0);

        const left = Math.min(Math.max(8, r.right - menuW), window.innerWidth - menuW - 8);

        const top = Math.min(r.bottom + 6, window.innerHeight - 8);

        countMenu.style.left = left + "px";

        countMenu.style.top = top + "px";

      }



      function showCountMenu(){

        if(!countMenu || !R?.btnCountIn) return;

        if(isPortrait()) return;

        positionCountMenu();

        countMenu.style.display = "block";

        countMenu.removeAttribute("hidden");

        countMenu.setAttribute("aria-hidden", "false");

        positionCountMenu();

        countMenuOpen = true;

      }



      function hideCountMenu(){

        if(!countMenu || !countMenuOpen) return;

        clearTimeout(countHoldTimer);

        countHoldTimer = null;

        countMenu.setAttribute("hidden", "true");

        countMenu.setAttribute("aria-hidden", "true");

        countMenu.style.display = "none";

        countMenuOpen = false;

      }



      R.btnCountIn?.addEventListener("click", (ev)=>{

        if(countMenuOpen){

          hideCountMenu();

          ev.stopPropagation();

          return;

        }

        R.countInOn = !R.countInOn;

        setRailStates();

      });



      R.btnCountIn?.addEventListener("pointerdown", ()=>{

        if(isPortrait()) return;

        if(countMenuOpen) return;

        clearTimeout(countHoldTimer);

        countHoldTimer = setTimeout(showCountMenu, 450);

      });

      ["pointerup","pointercancel","pointerleave"].forEach(evt=>{

        R.btnCountIn?.addEventListener(evt, ()=>{ clearTimeout(countHoldTimer); countHoldTimer = null; });

      });



      countMenu?.addEventListener("click", (e)=>{

        const b = e.target.closest("button[data-sec]");

        if(!b) return;

        const sec = parseInt(b.getAttribute("data-sec"), 10) || 3;

        R.countInSecs = sec;

        hideCountMenu();

        setRailStates();

      });



      document.addEventListener("click", (e)=>{

        if(!countMenuOpen) return;

        if(e.target === R.btnCountIn || (countMenu && countMenu.contains(e.target))) return;

        hideCountMenu();

      });



      // --- iOS guard: block text selection & long-press menu on record rail buttons

      document.addEventListener("selectstart", (e)=>{

        if(e.target && e.target.closest("#screen-record .control-rail")){

          e.preventDefault();

        }

      }, { passive:false });



      document.addEventListener("contextmenu", (e)=>{

        if(e.target && e.target.closest("#screen-record .control-rail")){

          e.preventDefault();

        }

      });



      // ---- Route Modal controls ---------------------------------------------------

      const RouteModal = (() => {

        const el = document.getElementById('routeModal');

        const scrim = el?.querySelector('.ob-modal__scrim');

        const btnClose = el?.querySelector('#routeModalClose');

        const btnOk = el?.querySelector('#routeModalOk');

        const FIRST = () => btnOk || btnClose;

        let lastFocus = null;

        const KEY = 'ob.routeModal.dismissedAt';

        const COOLDOWN_MS = 10 * 60 * 1000; // 10 minutes



        function inCooldown() {

          const t = parseInt(localStorage.getItem(KEY) || '0', 10);

          return Number.isFinite(t) && Date.now() - t < COOLDOWN_MS;

        }

        function markDismissed() { localStorage.setItem(KEY, String(Date.now())); }



        function lockScroll(on) {

          document.documentElement.style.overflow = on ? 'hidden' : '';

          document.body.style.overflow = on ? 'hidden' : '';

        }

        function trap(e) {

          if (e.key !== 'Tab') return;

          const f = el.querySelectorAll('button,[href],input,summary,[tabindex]:not([tabindex="-1"])');

          if (!f.length) return;

          const first = f[0], last = f[f.length-1];

          if (e.shiftKey && document.activeElement === first) { last.focus(); e.preventDefault(); }

          if (!e.shiftKey && document.activeElement === last) { first.focus(); e.preventDefault(); }

        }

        function open() {

          if (!el) return;

          if (inCooldown()) return;

          lastFocus = document.activeElement;

          el.classList.remove('ob-hidden');

          el.setAttribute('aria-hidden','false');

          lockScroll(true);

          document.addEventListener('keydown', onKey);

          setTimeout(() => FIRST()?.focus(), 0);

        }

        function close() {

          if (!el) return;

          el.classList.add('ob-hidden');

          el.setAttribute('aria-hidden','true');

          lockScroll(false);

          document.removeEventListener('keydown', onKey);

          try { lastFocus && lastFocus.focus(); } catch {}

        }

        function onKey(e){ if (e.key === 'Escape') { markDismissed(); close(); } else trap(e); }



        btnClose?.addEventListener('click', () => { markDismissed(); close(); });

        document.getElementById('routeHow')?.addEventListener('toggle', () => {/* keep open */});

        scrim?.addEventListener('click', () => { markDismissed(); close(); });

        btnOk?.addEventListener('click', () => { markDismissed(); close(); });



        return { open, close, inCooldown };

      })();



      // ---- Speaker fallback (session-scoped) -------------------------------------

      const SPK_KEY = 'ob.spkFallbackSession'; // '1' for enabled this session

      function enableSpeakerFallbackSession() { window.__OB_SPK_FALLBACK = true; sessionStorage.setItem(SPK_KEY, '1'); }

      function disableSpeakerFallbackSession() { window.__OB_SPK_FALLBACK = false; sessionStorage.removeItem(SPK_KEY); }

      function speakerFallbackActive() { return !!(window.__OB_SPK_FALLBACK || sessionStorage.getItem(SPK_KEY) === '1'); }



      // Attempt routing to a speaker-like output if supported; otherwise no-op.

      async function routeReaderToSpeaker(audioEl) {

        try {

          if (!audioEl || typeof audioEl.setSinkId !== 'function') return false;

          const outs = await navigator.mediaDevices.enumerateDevices();

          const speakers = outs.filter(d => d.kind === 'audiooutput' && /speaker|iphone/i.test((d.label||'')));

          const target = speakers[0] || outs.find(d => d.kind === 'audiooutput');

          if (target && target.deviceId) { await audioEl.setSinkId(target.deviceId); return true; }

        } catch (e) { /* ignore */ }

        return false; // iOS Safari may not support setSinkId; we degrade to guidance only

      }



      // Restore default output (best effort)

      async function routeReaderToDefault(audioEl) {

        try {

          if (!audioEl || typeof audioEl.setSinkId !== 'function') return false;

          await audioEl.setSinkId('default');

          return true;

        } catch { return false; }

      }



  // Wire modal "Fix now"

      document.getElementById('routeModalFixNow')?.addEventListener('click', async () => {

        enableSpeakerFallbackSession();

        // if a media element exists, try to move it now (best effort)

        try { await routeReaderToSpeaker(window.__OB_READER_EL); } catch {}

        // keep modal open/closed? Close after action:

        (window.RouteModal?.close || (()=>{}))();

      });

      // Persist flag for current tab reloads

      if (sessionStorage.getItem(SPK_KEY) === '1') window.__OB_SPK_FALLBACK = true;

      const adv = document.getElementById('advSpeakerFallback');

      if (adv) {

        adv.checked = speakerFallbackActive();

        adv.addEventListener('change', () => {

          if (adv.checked) enableSpeakerFallbackSession(); else disableSpeakerFallbackSession();

        });

      }



      window.addEventListener("orientationchange", ()=>{

        hideCountMenu();

        clearTimeout(countHoldTimer);

        countHoldTimer = null;

      });

      window.addEventListener("resize", ()=>{ if(countMenuOpen) positionCountMenu(); });



      $("#btnFlipCam")?.addEventListener("click", async ()=>{

        useBackCamera = !useBackCamera;

        await applyCameraFacing();

      });



      /* Warm permissions when user navigates to Record */

      const _origShowScreen = showScreen;

      showScreen = function(name){

        try{ hideCountMenu(); }catch{}

        _origShowScreen(name);

        if(name==="record"){

          try{ requestMicPermissionOnce(); }catch{}

          try{ startPreviewIfNeeded(); }catch{}

          try{ updateRecordLayout(); }catch{}

          try{ syncGridOverlayVisibility(); }catch{}

          setRailStates();

        }

      };



      window.addEventListener("pagehide", ()=>{

        releaseWakeLock();

        try{ hideCountMenu(); }catch{}

        resetReaderActiveSources();

        if(hasR()){

          try{ R.readerCtx?.close(); }catch{}

          R.readerCtx = null;

          R.readerGain = null;

          R.readerBridge = null;

          R.readerBridgeSource = null;

          R.readerRecordGain = null;

          R.readerDirectConnected = false;

          R.duckHintShown = false;

        }

        resetGalleryUrls();

      });



      // initial safe boot

      try{

  hydrateRehearse(); applyEditModeUI(); (function initAssign(){ $("#pillScript").textContent="script: "+(S.script_id||"-"); })();

  loadTakes().catch(()=>{});

      }catch(e){ showErr("UI init error: "+e); }

    };



    // Safe boot: never leave page inert

    try {

      if (document.readyState === "loading") {

        document.addEventListener("DOMContentLoaded", boot, { once:true });

      } else {

        boot();

      }

    } catch (e) {

      const eb = document.getElementById("errbar");

      if (eb) { eb.textContent = "Fatal init error: "+e; eb.classList.add("show"); }

    }

  </script>



  <!-- Auth Gate Interstitial (hidden by default; controlled by flag from /auth/session) -->

  <div id="authGate" class="ob-modal ob-hidden" aria-hidden="true">

    <div class="ob-modal__scrim auth-landing-scrim"></div>

    <div class="ob-modal__card auth-landing" role="dialog" aria-modal="true" aria-labelledby="authGateTitle">

      <button id="authGateClose" class="ob-modal__close" aria-label="Close" title="Close">&times;</button>



      <div class="auth-inner">

        <div class="auth-brand">

          <img class="auth-logo" src="/icons/icon-192.png" alt="" />

          <div class="auth-text">

            <h3 id="authGateTitle" class="auth-title">OFFBOOK</h3>

            <div class="auth-subtitle">Rehearse · Record · Book</div>

          </div>

        </div>



        <div class="auth-copy">

          <p>Sign in with your device passkey or use an access code.</p>

        </div>



        <div class="auth-actions">

          <button id="authGateInvite" class="btn secondary">Use invite code</button>

          <button id="authGatePasskey" class="btn">Continue with Face ID</button>

        </div>

      </div>

    </div>

  </div>



  <!-- Route / Ringer Guidance Modal -->

  <div id="routeModal" aria-hidden="true" role="dialog" aria-labelledby="routeModalTitle" aria-modal="true" class="ob-modal ob-hidden">

    <div class="ob-modal__scrim"></div>

    <div class="ob-modal__card" role="document">

      <button id="routeModalClose" class="ob-modal__close" aria-label="Close">✕</button>

      <div class="ob-modal__content">

  <h2 id="routeModalTitle" class="ob-modal__title">Heads-up: iPhone may be in "call" mode</h2>

        <p class="ob-modal__body">

          If you can’t hear the reader during your line, flip your iPhone’s <b>ringer switch ON</b> (side of the phone) and avoid Bluetooth "call audio" mode.

        </p>

        <details id="routeHow" class="ob-modal__details">

          <summary>Learn how</summary>

          <ol>

            <li>Flip the hardware <b>ringer switch ON</b> (on the side of the phone).</li>

            <li>Settings → Bluetooth → your headphones → prefer media audio (avoid "call mode").</li>

            <li>If issues persist: try wired earbuds or temporarily turn Mic Off for a pass.</li>

          </ol>

        </details>

        <div class="ob-modal__actions">

          <button id="routeModalFixNow" class="btn">Fix now</button>

          <button id="routeModalOk" class="btn btn-primary">Understood</button>

        </div>

        <div class="ob-modal__footnote" style="opacity:.7;font-size:12px;margin-top:6px">

          We'll use your phone speaker during your lines for this session only.

        </div>

      </div>

    </div>

  </div>



  <!-- Count-in picker (landscape only) -->

  <div id="countinMenu" class="countin-menu" hidden aria-hidden="true" role="menu">

    <button type="button" data-sec="3">3 sec</button>

    <button type="button" data-sec="5">5 sec</button>

    <button type="button" data-sec="10">10 sec</button>

  </div>



  <div class="countdown" id="countdown" aria-hidden="true" style="display:none">

    <div class="count-num" id="countNum">3</div>

  </div>



  <!-- Paywall (stub) -->

  <div id="paywall" class="ob-modal ob-hidden" aria-hidden="true">

    <div class="ob-modal__scrim"></div>

    <div class="ob-modal__card" role="dialog" aria-modal="true" aria-labelledby="paywallTitle">

      <button id="paywallClose" class="ob-modal__close" aria-label="Close">×</button>

      <h3 id="paywallTitle" class="ob-modal__title">You're out of access</h3>

      <div class="ob-modal__body">

        <p class="small" id="paywallMsg">Start a subscription or add credits to continue.</p>

      </div>

      <div class="ob-modal__actions">

        <button id="btnStartSub" class="btn">Start subscription</button>

        <button id="btnAddCredits" class="btn secondary">Add credits</button>

      </div>

    </div>

  </div>

  <script>

    (function () {

      // Elements

      const btn = document.getElementById('btnAddCreditsSettings');

      const hint = document.getElementById('addCreditsHintSettings');

      const toast = document.getElementById('addCreditsToastSettings');

      const friendly = document.getElementById('authStatusFriendly');   // text area that mirrors auth state

      const passkeyCopy = document.getElementById('passkeySignedInCopy'); // shown when passkey signed-in



      function setFriendlySignedState(on) {

        // Prefer the specific line if present; fall back to the older container

        const el = document.getElementById('passkeySignedInCopy') || document.getElementById('authStatusFriendly');

        if (!el) return;

        el.textContent = on ? "You're signed in with a passkey." : "Not signed in.";

      }



      const FIRST_LOAD_LOCK_MS = 3000;      // minimum "signed-out" window on initial load

      let firstLoadLockUntil = 0;

      try {

        const raw = localStorage.getItem('obAuthLast');

        const last = raw ? JSON.parse(raw) : null;

        // If the last explicit action was SIGNOUT (within 15 minutes), hold UI as signed-out briefly on load.

        if (last && last.action === 'signout' && (Date.now() - (last.ts || 0) < 15 * 60 * 1000)) {

          firstLoadLockUntil = Date.now() + FIRST_LOAD_LOCK_MS;

        }

      } catch {}



      function lastAuthAction() {

        try {

          const raw = localStorage.getItem('obAuthLast');

          return raw ? JSON.parse(raw).action : null;

        } catch {

          return null;

        }

      }



      let uiLockUntil = 0;          // timestamp while we force "signed out"

      let lastServerIn = false;     // last server read of loggedIn

      let consecutiveIn = 0;        // count consecutive "in" reads



      let _inflight = false;

      let _lastFetchAt = 0;

      let _nextTimer = null;



      function scheduleRefresh(delayMs = 0) {

        if (_nextTimer) clearTimeout(_nextTimer);

        _nextTimer = setTimeout(() => {

          _nextTimer = null;

          refresh();

        }, delayMs);

      }



      async function isSignedIn() {

        if (_inflight) return lastServerIn; // reuse last known truth while a call is in flight

        _inflight = true;

        const url = `${location.origin}/auth/session?t=${Date.now()}&rand=${Math.random()}`;

        try {

          const r = await fetch(url, {

            method: 'GET',

            credentials: 'include',

            cache: 'no-store',

            headers: {

              'Cache-Control': 'no-cache, no-store, max-age=0',

              'Pragma': 'no-cache',

              'Accept': 'application/json'

            }

          });

          const text = await r.text(); // read raw

          let j = null;

          try { j = JSON.parse(text); } catch (_) {}

          return !!(j && j.passkey && j.passkey.loggedIn);

        } catch (err) {

          return false;

        } finally {

          _inflight = false;

        }

      }



      function setAddCreditsEnabled(on) {

        if (!btn) return;

        btn.disabled = !on;

        if (on) btn.classList.remove('secondary');

        else btn.classList.add('secondary');

        if (hint) hint.style.display = on ? 'none' : 'block';

        setFriendlySignedState(on);

      }



      async function refresh() {

        const now = Date.now();

        // throttle

        if (now - _lastFetchAt < 800) {

          scheduleRefresh(800 - (now - _lastFetchAt));

          return;

        }

        _lastFetchAt = now;



        // Hold UI as signed-out during first load, and during post-signout window

        if (now < firstLoadLockUntil || now < uiLockUntil) {

          setAddCreditsEnabled(false);

          return;

        }



        const serverIn = await isSignedIn();



        // de-flap: require TWO consecutive "in" reads before enabling

        if (serverIn) {

          consecutiveIn = lastServerIn ? consecutiveIn + 1 : 1;

        } else {

          consecutiveIn = 0;

        }

        lastServerIn = serverIn;



        // If user last explicitly signed OUT, never auto-enable from background reads.

        // Require an explicit Sign In click to flip this.

        const lastAct = lastAuthAction();

        const allowEnable = lastAct !== 'signout';

        setAddCreditsEnabled(allowEnable && consecutiveIn >= 2);

      }



      // initial

      refresh();

      scheduleRefresh(300);  // one follow-up tick

      scheduleRefresh(1200); // and a second "settle" tick



      // React to auth UI changes without touching existing handlers

      const moTargets = [friendly, passkeyCopy].filter(Boolean);

      const mo = new MutationObserver(refresh);

      moTargets.forEach(t => mo.observe(t, { childList: true, characterData: true, subtree: true, attributes: true }));



      ['btnSignIn','btnSignOut','btnRegisterPasskey'].forEach(id=>{

        const el = document.getElementById(id);

        if (!el) return;

        el.addEventListener('click', () => {

          const now = Date.now();

          if (id === 'btnSignOut') {

            // remember user explicitly signed out

            try { localStorage.setItem('obAuthLast', JSON.stringify({ action: 'signout', ts: now })); } catch {}

            // Lock UI in "signed out" for 5000ms optimistically

            uiLockUntil = now + 5000;

            lastServerIn = false;

            consecutiveIn = 0;

            setAddCreditsEnabled(false);

          } else if (id === 'btnSignIn') {

            // remember user explicitly signed in

            try { localStorage.setItem('obAuthLast', JSON.stringify({ action: 'signin', ts: now })); } catch {}

            // Clear lock on sign-in attempt so we can re-enable quickly

            uiLockUntil = 0;

            lastServerIn = false;

            consecutiveIn = 0;

          }

          scheduleRefresh(150);

          scheduleRefresh(600);

          scheduleRefresh(1200);

        });

      });



      window.addEventListener('visibilitychange', () => {

        if (document.visibilityState === 'visible') scheduleRefresh(120);

      });

      window.addEventListener('pageshow', () => scheduleRefresh(120));



      // safe click handler (unchanged)

      btn && btn.addEventListener('click', function () {

        if (btn.disabled) return;

        try {

          if (toast) {

            toast.style.display = 'block';

            clearTimeout(toast._t);

            toast._t = setTimeout(() => { toast.style.display = 'none'; }, 2200);

          }

        } catch (_) {}

      });



      // Soft SFX even when disabled (no action fires)

      if (btn) {

        btn.addEventListener('pointerdown', function (e) {

          if (!btn.disabled) return;          // only add sound when disabled

          try {

            const AC = window.AudioContext || window.webkitAudioContext;

            const ctx = new AC();

            const osc = ctx.createOscillator();

            const gain = ctx.createGain();

            osc.type = 'square';

            osc.frequency.value = 220;

            osc.connect(gain);

            gain.connect(ctx.destination);

            const t = ctx.currentTime;

            gain.gain.setValueAtTime(0.0001, t);

            gain.gain.exponentialRampToValueAtTime(0.12, t + 0.005);

            gain.gain.exponentialRampToValueAtTime(0.0001, t + 0.06);

            osc.start(t);

            osc.stop(t + 0.08);

          } catch (_) { /* ignore */ }

          e.preventDefault();

          e.stopPropagation();

        }, { capture: true });

      }

    })();

  </script>

</body>

</html><|MERGE_RESOLUTION|>--- conflicted
+++ resolved
@@ -12802,7 +12802,6 @@
 
         R.recordStartMs = Date.now();
 
-<<<<<<< HEAD
         try{
           R.rec.start();
         } catch(err){
@@ -12810,15 +12809,6 @@
           const msg = (err && err.message) ? err.message : String(err);
           const eb = document.getElementById('errbar');
           if (eb) { eb.textContent = msg; eb.style.display = 'block'; }
-=======
-        try{ R.rec.start(); }
-
-        // Start stem recorders
-        if (R.recMic) { try { R.recMic.start(); } catch (e) { console.warn("[offbook] Failed to start mic stem recorder:", e); } }
-        if (R.recReader) { try { R.recReader.start(); } catch (e) { console.warn("[offbook] Failed to start reader stem recorder:", e); } }
-
-        catch(e){
->>>>>>> ee9c2b71
 
           setStatus("Record error: " + err);
 
